--- conflicted
+++ resolved
@@ -5,7 +5,7 @@
 import shutil
 import warnings
 from ultralytics import YOLO
-from ultralytics.config import ROOT_DIR
+from ultralytics.config import ROOT_DIR, TEST_DATA_PATH
 from ultralytics.utils.custom_utils.helpers import copy_model_config
 from predict import run_prediction
 
@@ -111,11 +111,6 @@
     warnings.filterwarnings("ignore", message="Variable._execution_engine.run_backward")
     warnings.filterwarnings("ignore", message="(Triggered internally at ../aten/src/ATen/Context.cpp:79.)")
 
-<<<<<<< HEAD
-    train(epochs=args.epochs, model=args.model, device=args.device, batch_size=args.batch_size, save_dir=save_dir, data=args.data_dir)
-
-    copy_model_config(args.model, save_dir)
-=======
     train(
         epochs=args.epochs,
         model=args.model,
@@ -126,5 +121,4 @@
     )
 
     copy_model_config(args.model, save_dir)
-    run_prediction(TEST_DATA_PATH, save_dir, True, model_type)
->>>>>>> 581ab75c
+    run_prediction(TEST_DATA_PATH, save_dir, True, model_type)