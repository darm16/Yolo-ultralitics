--- conflicted
+++ resolved
@@ -165,15 +165,9 @@
         run: |  # CoreML must be installed before export due to protobuf error from AutoInstall
           python -m pip install --upgrade pip wheel
           if [ "${{ matrix.torch }}" == "1.8.0" ]; then
-<<<<<<< HEAD
-              pip install -e . torch==1.8.0 torchvision==0.9.0 pytest 'coremltools>=7.0.b1' --extra-index-url https://download.pytorch.org/whl/cpu
+              pip install -e . torch==1.8.0 torchvision==0.9.0 pytest "coremltools>=7.0.b1" --extra-index-url https://download.pytorch.org/whl/cpu
           else
-              pip install -e . pytest 'coremltools>=7.0.b1' --extra-index-url https://download.pytorch.org/whl/cpu
-=======
-              pip install -e . torch==1.8.0 torchvision==0.9.0 pytest "coremltools>=6.0,<=6.2" --extra-index-url https://download.pytorch.org/whl/cpu
-          else
-              pip install -e . pytest "coremltools>=6.0,<=6.2" --extra-index-url https://download.pytorch.org/whl/cpu
->>>>>>> 6852b766
+              pip install -e . pytest "coremltools>=7.0.b1" --extra-index-url https://download.pytorch.org/whl/cpu
           fi
       - name: Check environment
         run: |
