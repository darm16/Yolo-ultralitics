<div align="center">
  <p>
    <a href="https://yolovision.ultralytics.com/" target="_blank">
      <img width="100%" src="https://raw.githubusercontent.com/ultralytics/assets/main/im/banner-yolo-vision-2023.png"></a>
  </p>

[English](README.md) | [简体中文](README.zh-CN.md)
<br>

<div>
    <a href="https://github.com/ultralytics/ultralytics/actions/workflows/ci.yaml"><img src="https://github.com/ultralytics/ultralytics/actions/workflows/ci.yaml/badge.svg" alt="Ultralytics CI"></a>
    <a href="https://codecov.io/github/ultralytics/ultralytics"><img src="https://codecov.io/github/ultralytics/ultralytics/branch/main/graph/badge.svg?token=HHW7IIVFVY" alt="Ultralytics Code Coverage"></a>
    <a href="https://zenodo.org/badge/latestdoi/264818686"><img src="https://zenodo.org/badge/264818686.svg" alt="YOLOv8 Citation"></a>
    <a href="https://hub.docker.com/r/ultralytics/ultralytics"><img src="https://img.shields.io/docker/pulls/ultralytics/ultralytics?logo=docker" alt="Docker Pulls"></a>
    <br>
    <a href="https://console.paperspace.com/github/ultralytics/ultralytics"><img src="https://assets.paperspace.io/img/gradient-badge.svg" alt="Run on Gradient"/></a>
    <a href="https://colab.research.google.com/github/ultralytics/ultralytics/blob/main/examples/tutorial.ipynb"><img src="https://colab.research.google.com/assets/colab-badge.svg" alt="Open In Colab"></a>
    <a href="https://www.kaggle.com/ultralytics/yolov8"><img src="https://kaggle.com/static/images/open-in-kaggle.svg" alt="Open In Kaggle"></a>
  </div>
  <br>

[Ultralytics](https://ultralytics.com) [YOLOv8](https://github.com/ultralytics/ultralytics) is a cutting-edge, state-of-the-art (SOTA) model that builds upon the success of previous YOLO versions and introduces new features and improvements to further boost performance and flexibility. YOLOv8 is designed to be fast, accurate, and easy to use, making it an excellent choice for a wide range of object detection and tracking, instance segmentation, image classification and pose estimation tasks.

We hope that the resources here will help you get the most out of YOLOv8. Please browse the YOLOv8 <a href="https://docs.ultralytics.com/">Docs</a> for details, raise an issue on <a href="https://github.com/ultralytics/ultralytics/issues/new/choose">GitHub</a> for support, and join our <a href="https://ultralytics.com/discord">Discord</a> community for questions and discussions!

To request an Enterprise License please complete the form at [Ultralytics Licensing](https://ultralytics.com/license).

<img width="100%" src="https://raw.githubusercontent.com/ultralytics/assets/main/yolov8/yolo-comparison-plots.png"></a>

<div align="center">
  <a href="https://github.com/ultralytics" style="text-decoration:none;">
    <img src="https://github.com/ultralytics/assets/raw/main/social/logo-social-github.png" width="2%" alt="" /></a>
  <img src="https://github.com/ultralytics/assets/raw/main/social/logo-transparent.png" width="2%" alt="" />
  <a href="https://www.linkedin.com/company/ultralytics/" style="text-decoration:none;">
    <img src="https://github.com/ultralytics/assets/raw/main/social/logo-social-linkedin.png" width="2%" alt="" /></a>
  <img src="https://github.com/ultralytics/assets/raw/main/social/logo-transparent.png" width="2%" alt="" />
  <a href="https://twitter.com/ultralytics" style="text-decoration:none;">
    <img src="https://github.com/ultralytics/assets/raw/main/social/logo-social-twitter.png" width="2%" alt="" /></a>
  <img src="https://github.com/ultralytics/assets/raw/main/social/logo-transparent.png" width="2%" alt="" />
  <a href="https://youtube.com/ultralytics" style="text-decoration:none;">
    <img src="https://github.com/ultralytics/assets/raw/main/social/logo-social-youtube.png" width="2%" alt="" /></a>
  <img src="https://github.com/ultralytics/assets/raw/main/social/logo-transparent.png" width="2%" alt="" />
  <a href="https://www.tiktok.com/@ultralytics" style="text-decoration:none;">
    <img src="https://github.com/ultralytics/assets/raw/main/social/logo-social-tiktok.png" width="2%" alt="" /></a>
  <img src="https://github.com/ultralytics/assets/raw/main/social/logo-transparent.png" width="2%" alt="" />
  <a href="https://www.instagram.com/ultralytics/" style="text-decoration:none;">
    <img src="https://github.com/ultralytics/assets/raw/main/social/logo-social-instagram.png" width="2%" alt="" /></a>
  <img src="https://github.com/ultralytics/assets/raw/main/social/logo-transparent.png" width="2%" alt="" />
  <a href="https://ultralytics.com/discord" style="text-decoration:none;">
    <img src="https://github.com/ultralytics/assets/blob/main/social/logo-social-discord.png" width="2%" alt="" /></a>
</div>
</div>

## <div align="center">Documentation</div>

See below for a quickstart installation and usage example, and see the [YOLOv8 Docs](https://docs.ultralytics.com) for full documentation on training, validation, prediction and deployment.

<details open>
<summary>Install</summary>

Pip install the ultralytics package including all [requirements](https://github.com/ultralytics/ultralytics/blob/main/requirements.txt) in a [**Python>=3.8**](https://www.python.org/) environment with [**PyTorch>=1.8**](https://pytorch.org/get-started/locally/).

[![PyPI version](https://badge.fury.io/py/ultralytics.svg)](https://badge.fury.io/py/ultralytics) [![Downloads](https://static.pepy.tech/badge/ultralytics)](https://pepy.tech/project/ultralytics)

```bash
pip install ultralytics
```

For alternative installation methods including [Conda](https://anaconda.org/conda-forge/ultralytics), [Docker](https://hub.docker.com/r/ultralytics/ultralytics), and Git, please refer to the [Quickstart Guide](https://docs.ultralytics.com/quickstart).

</details>

<details open>
<summary>Usage</summary>

#### CLI

YOLOv8 may be used directly in the Command Line Interface (CLI) with a `yolo` command:

```bash
yolo predict model=yolov8n.pt source='https://ultralytics.com/images/bus.jpg'
```

`yolo` can be used for a variety of tasks and modes and accepts additional arguments, i.e. `imgsz=640`. See the YOLOv8 [CLI Docs](https://docs.ultralytics.com/usage/cli) for examples.

#### Python

YOLOv8 may also be used directly in a Python environment, and accepts the same [arguments](https://docs.ultralytics.com/usage/cfg/) as in the CLI example above:

```python
from ultralytics import YOLO

# Load a model
model = YOLO("yolov8n.yaml")  # build a new model from scratch
model = YOLO("yolov8n.pt")  # load a pretrained model (recommended for training)

# Use the model
model.train(data="coco128.yaml", epochs=3)  # train the model
metrics = model.val()  # evaluate model performance on the validation set
results = model("https://ultralytics.com/images/bus.jpg")  # predict on an image
path = model.export(format="onnx")  # export the model to ONNX format
```

[Models](https://github.com/ultralytics/ultralytics/tree/main/ultralytics/cfg/models) download automatically from the latest Ultralytics [release](https://github.com/ultralytics/assets/releases). See YOLOv8 [Python Docs](https://docs.ultralytics.com/usage/python) for more examples.

</details>

## <div align="center">Models</div>

YOLOv8 [Detect](https://docs.ultralytics.com/tasks/detect), [Segment](https://docs.ultralytics.com/tasks/segment) and [Pose](https://docs.ultralytics.com/tasks/pose) models pretrained on the [COCO](https://docs.ultralytics.com/datasets/detect/coco) dataset are available here, as well as YOLOv8 [Classify](https://docs.ultralytics.com/tasks/classify) models pretrained on the [ImageNet](https://docs.ultralytics.com/datasets/classify/imagenet) dataset. [Track](https://docs.ultralytics.com/modes/track) mode is available for all Detect, Segment and Pose models.

<img width="1024" src="https://raw.githubusercontent.com/ultralytics/assets/main/im/banner-tasks.png">

All [Models](https://github.com/ultralytics/ultralytics/tree/main/ultralytics/cfg/models) download automatically from the latest Ultralytics [release](https://github.com/ultralytics/assets/releases) on first use.

<details open><summary>Detection (COCO)</summary>

See [Detection Docs](https://docs.ultralytics.com/tasks/detect/) for usage examples with these models trained on [COCO](https://docs.ultralytics.com/datasets/detect/coco/), which include 80 pre-trained classes.

| Model                                                                                | size<br><sup>(pixels) | mAP<sup>val<br>50-95 | Speed<br><sup>CPU ONNX<br>(ms) | Speed<br><sup>A100 TensorRT<br>(ms) | params<br><sup>(M) | FLOPs<br><sup>(B) |
| ------------------------------------------------------------------------------------ | --------------------- | -------------------- | ------------------------------ | ----------------------------------- | ------------------ | ----------------- |
| [YOLOv8n](https://github.com/ultralytics/assets/releases/download/v0.0.0/yolov8n.pt) | 640                   | 37.3                 | 80.4                           | 0.99                                | 3.2                | 8.7               |
| [YOLOv8s](https://github.com/ultralytics/assets/releases/download/v0.0.0/yolov8s.pt) | 640                   | 44.9                 | 128.4                          | 1.20                                | 11.2               | 28.6              |
| [YOLOv8m](https://github.com/ultralytics/assets/releases/download/v0.0.0/yolov8m.pt) | 640                   | 50.2                 | 234.7                          | 1.83                                | 25.9               | 78.9              |
| [YOLOv8l](https://github.com/ultralytics/assets/releases/download/v0.0.0/yolov8l.pt) | 640                   | 52.9                 | 375.2                          | 2.39                                | 43.7               | 165.2             |
| [YOLOv8x](https://github.com/ultralytics/assets/releases/download/v0.0.0/yolov8x.pt) | 640                   | 53.9                 | 479.1                          | 3.53                                | 68.2               | 257.8             |

- **mAP<sup>val</sup>** values are for single-model single-scale on [COCO val2017](http://cocodataset.org) dataset.
  <br>Reproduce by `yolo val detect data=coco.yaml device=0`
- **Speed** averaged over COCO val images using an [Amazon EC2 P4d](https://aws.amazon.com/ec2/instance-types/p4/) instance.
  <br>Reproduce by `yolo val detect data=coco.yaml batch=1 device=0|cpu`

</details>

<details><summary>Detection (Open Image V7)</summary>

See [Detection Docs](https://docs.ultralytics.com/tasks/detect/) for usage examples with these models trained on [Open Image V7](https://docs.ultralytics.com/datasets/detect/open-images-v7/), which include 600 pre-trained classes.

| Model                                                                                     | size<br><sup>(pixels) | mAP<sup>val<br>50-95 | Speed<br><sup>CPU ONNX<br>(ms) | Speed<br><sup>A100 TensorRT<br>(ms) | params<br><sup>(M) | FLOPs<br><sup>(B) |
| ----------------------------------------------------------------------------------------- | --------------------- | -------------------- | ------------------------------ | ----------------------------------- | ------------------ | ----------------- |
| [YOLOv8n](https://github.com/ultralytics/assets/releases/download/v0.0.0/yolov8n-oiv7.pt) | 640                   | 18.4                 | 142.4                          | 1.21                                | 3.5                | 10.5              |
| [YOLOv8s](https://github.com/ultralytics/assets/releases/download/v0.0.0/yolov8s-oiv7.pt) | 640                   | 27.7                 | 183.1                          | 1.40                                | 11.4               | 29.7              |
| [YOLOv8m](https://github.com/ultralytics/assets/releases/download/v0.0.0/yolov8m-oiv7.pt) | 640                   | 33.6                 | 408.5                          | 2.26                                | 26.2               | 80.6              |
| [YOLOv8l](https://github.com/ultralytics/assets/releases/download/v0.0.0/yolov8l-oiv7.pt) | 640                   | 34.9                 | 596.9                          | 2.43                                | 44.1               | 167.4             |
| [YOLOv8x](https://github.com/ultralytics/assets/releases/download/v0.0.0/yolov8x-oiv7.pt) | 640                   | 36.3                 | 860.6                          | 3.56                                | 68.7               | 260.6             |

- **mAP<sup>val</sup>** values are for single-model single-scale on [Open Image V7](https://docs.ultralytics.com/datasets/detect/open-images-v7/) dataset.
  <br>Reproduce by `yolo val detect data=open-images-v7.yaml device=0`
- **Speed** averaged over COCO val images using an [Amazon EC2 P4d](https://aws.amazon.com/ec2/instance-types/p4/) instance.
  <br>Reproduce by `yolo val detect data=open-images-v7.yaml batch=1 device=0|cpu`

</details>

<details><summary>Segmentation (COCO)</summary>

See [Segmentation Docs](https://docs.ultralytics.com/tasks/segment/) for usage examples with these models trained on [COCO-Seg](https://docs.ultralytics.com/datasets/segment/coco/), which include 80 pre-trained classes.

| Model                                                                                        | size<br><sup>(pixels) | mAP<sup>box<br>50-95 | mAP<sup>mask<br>50-95 | Speed<br><sup>CPU ONNX<br>(ms) | Speed<br><sup>A100 TensorRT<br>(ms) | params<br><sup>(M) | FLOPs<br><sup>(B) |
| -------------------------------------------------------------------------------------------- | --------------------- | -------------------- | --------------------- | ------------------------------ | ----------------------------------- | ------------------ | ----------------- |
| [YOLOv8n-seg](https://github.com/ultralytics/assets/releases/download/v0.0.0/yolov8n-seg.pt) | 640                   | 36.7                 | 30.5                  | 96.1                           | 1.21                                | 3.4                | 12.6              |
| [YOLOv8s-seg](https://github.com/ultralytics/assets/releases/download/v0.0.0/yolov8s-seg.pt) | 640                   | 44.6                 | 36.8                  | 155.7                          | 1.47                                | 11.8               | 42.6              |
| [YOLOv8m-seg](https://github.com/ultralytics/assets/releases/download/v0.0.0/yolov8m-seg.pt) | 640                   | 49.9                 | 40.8                  | 317.0                          | 2.18                                | 27.3               | 110.2             |
| [YOLOv8l-seg](https://github.com/ultralytics/assets/releases/download/v0.0.0/yolov8l-seg.pt) | 640                   | 52.3                 | 42.6                  | 572.4                          | 2.79                                | 46.0               | 220.5             |
| [YOLOv8x-seg](https://github.com/ultralytics/assets/releases/download/v0.0.0/yolov8x-seg.pt) | 640                   | 53.4                 | 43.4                  | 712.1                          | 4.02                                | 71.8               | 344.1             |

- **mAP<sup>val</sup>** values are for single-model single-scale on [COCO val2017](http://cocodataset.org) dataset.
  <br>Reproduce by `yolo val segment data=coco-seg.yaml device=0`
- **Speed** averaged over COCO val images using an [Amazon EC2 P4d](https://aws.amazon.com/ec2/instance-types/p4/) instance.
  <br>Reproduce by `yolo val segment data=coco-seg.yaml batch=1 device=0|cpu`

</details>

<details><summary>Pose (COCO)</summary>

<<<<<<< HEAD
See [Classification Docs](https://docs.ultralytics.com/tasks/classify/) for usage examples with these models.

| Model                                                                                        | size<br><sup>(pixels) | acc<br><sup>top1 | acc<br><sup>top5 | Speed<br><sup>CPU ONNX<br>(ms) | Speed<br><sup>A100 TensorRT<br>(ms) | params<br><sup>(M) | FLOPs<br><sup>(B) at 640 |
| -------------------------------------------------------------------------------------------- | --------------------- | ---------------- | ---------------- | ------------------------------ | ----------------------------------- | ------------------ | ------------------------ |
| [YOLOv8n-cls](https://github.com/ultralytics/assets/releases/download/v0.0.0/yolov8n-cls.pt) | 224                   | 69.0             | 88.3             | 12.9                           | 0.31                                | 2.7                | 4.3                      |
| [YOLOv8s-cls](https://github.com/ultralytics/assets/releases/download/v0.0.0/yolov8s-cls.pt) | 224                   | 73.8             | 91.7             | 23.4                           | 0.35                                | 6.4                | 13.5                     |
| [YOLOv8m-cls](https://github.com/ultralytics/assets/releases/download/v0.0.0/yolov8m-cls.pt) | 224                   | 76.8             | 93.5             | 85.4                           | 0.62                                | 17.0               | 42.7                     |
| [YOLOv8l-cls](https://github.com/ultralytics/assets/releases/download/v0.0.0/yolov8l-cls.pt) | 224                   | 76.8             | 93.5             | 163.0                          | 0.87                                | 37.5               | 99.7                     |
| [YOLOv8x-cls](https://github.com/ultralytics/assets/releases/download/v0.0.0/yolov8x-cls.pt) | 224                   | 79.0             | 94.6             | 232.0                          | 1.01                                | 57.4               | 154.8                    |

- **acc** values are model accuracies on the [ImageNet](https://www.image-net.org/) dataset validation set.
  <br>Reproduce by `yolo val classify data=path/to/ImageNet device=0`
- **Speed** averaged over ImageNet val images using an [Amazon EC2 P4d](https://aws.amazon.com/ec2/instance-types/p4/) instance.
  <br>Reproduce by `yolo val classify data=path/to/ImageNet batch=1 device=0|cpu`

</details>

<details><summary>Pose</summary>

See [Pose Docs](https://docs.ultralytics.com/tasks/pose) for usage examples with these models.
=======
See [Pose Docs](https://docs.ultralytics.com/tasks/pose/) for usage examples with these models trained on [COCO-Pose](https://docs.ultralytics.com/datasets/pose/coco/), which include 1 pre-trained class, person.
>>>>>>> eb976f5a

| Model                                                                                                | size<br><sup>(pixels) | mAP<sup>pose<br>50-95 | mAP<sup>pose<br>50 | Speed<br><sup>CPU ONNX<br>(ms) | Speed<br><sup>A100 TensorRT<br>(ms) | params<br><sup>(M) | FLOPs<br><sup>(B) |
| ---------------------------------------------------------------------------------------------------- | --------------------- | --------------------- | ------------------ | ------------------------------ | ----------------------------------- | ------------------ | ----------------- |
| [YOLOv8n-pose](https://github.com/ultralytics/assets/releases/download/v0.0.0/yolov8n-pose.pt)       | 640                   | 50.4                  | 80.1               | 131.8                          | 1.18                                | 3.3                | 9.2               |
| [YOLOv8s-pose](https://github.com/ultralytics/assets/releases/download/v0.0.0/yolov8s-pose.pt)       | 640                   | 60.0                  | 86.2               | 233.2                          | 1.42                                | 11.6               | 30.2              |
| [YOLOv8m-pose](https://github.com/ultralytics/assets/releases/download/v0.0.0/yolov8m-pose.pt)       | 640                   | 65.0                  | 88.8               | 456.3                          | 2.00                                | 26.4               | 81.0              |
| [YOLOv8l-pose](https://github.com/ultralytics/assets/releases/download/v0.0.0/yolov8l-pose.pt)       | 640                   | 67.6                  | 90.0               | 784.5                          | 2.59                                | 44.4               | 168.6             |
| [YOLOv8x-pose](https://github.com/ultralytics/assets/releases/download/v0.0.0/yolov8x-pose.pt)       | 640                   | 69.2                  | 90.2               | 1607.1                         | 3.73                                | 69.4               | 263.2             |
| [YOLOv8x-pose-p6](https://github.com/ultralytics/assets/releases/download/v0.0.0/yolov8x-pose-p6.pt) | 1280                  | 71.6                  | 91.2               | 4088.7                         | 10.04                               | 99.1               | 1066.4            |

- **mAP<sup>val</sup>** values are for single-model single-scale on [COCO Keypoints val2017](http://cocodataset.org)
  dataset.
  <br>Reproduce by `yolo val pose data=coco-pose.yaml device=0`
- **Speed** averaged over COCO val images using an [Amazon EC2 P4d](https://aws.amazon.com/ec2/instance-types/p4/) instance.
  <br>Reproduce by `yolo val pose data=coco-pose.yaml batch=1 device=0|cpu`

</details>

<details><summary>Classification (ImageNet)</summary>

See [Classification Docs](https://docs.ultralytics.com/tasks/classify/) for usage examples with these models trained on [ImageNet](https://docs.ultralytics.com/datasets/classify/imagenet/), which include 1000 pretrained classes.

| Model                                                                                        | size<br><sup>(pixels) | acc<br><sup>top1 | acc<br><sup>top5 | Speed<br><sup>CPU ONNX<br>(ms) | Speed<br><sup>A100 TensorRT<br>(ms) | params<br><sup>(M) | FLOPs<br><sup>(B) at 640 |
| -------------------------------------------------------------------------------------------- | --------------------- | ---------------- | ---------------- | ------------------------------ | ----------------------------------- | ------------------ | ------------------------ |
| [YOLOv8n-cls](https://github.com/ultralytics/assets/releases/download/v0.0.0/yolov8n-cls.pt) | 224                   | 66.6             | 87.0             | 12.9                           | 0.31                                | 2.7                | 4.3                      |
| [YOLOv8s-cls](https://github.com/ultralytics/assets/releases/download/v0.0.0/yolov8s-cls.pt) | 224                   | 72.3             | 91.1             | 23.4                           | 0.35                                | 6.4                | 13.5                     |
| [YOLOv8m-cls](https://github.com/ultralytics/assets/releases/download/v0.0.0/yolov8m-cls.pt) | 224                   | 76.4             | 93.2             | 85.4                           | 0.62                                | 17.0               | 42.7                     |
| [YOLOv8l-cls](https://github.com/ultralytics/assets/releases/download/v0.0.0/yolov8l-cls.pt) | 224                   | 78.0             | 94.1             | 163.0                          | 0.87                                | 37.5               | 99.7                     |
| [YOLOv8x-cls](https://github.com/ultralytics/assets/releases/download/v0.0.0/yolov8x-cls.pt) | 224                   | 78.4             | 94.3             | 232.0                          | 1.01                                | 57.4               | 154.8                    |

- **acc** values are model accuracies on the [ImageNet](https://www.image-net.org/) dataset validation set.
  <br>Reproduce by `yolo val classify data=path/to/ImageNet device=0`
- **Speed** averaged over ImageNet val images using an [Amazon EC2 P4d](https://aws.amazon.com/ec2/instance-types/p4/) instance.
  <br>Reproduce by `yolo val classify data=path/to/ImageNet batch=1 device=0|cpu`

</details>

## <div align="center">Integrations</div>

Our key integrations with leading AI platforms extend the functionality of Ultralytics' offerings, enhancing tasks like dataset labeling, training, visualization, and model management. Discover how Ultralytics, in collaboration with [Roboflow](https://roboflow.com/?ref=ultralytics), ClearML, [Comet](https://bit.ly/yolov8-readme-comet), Neural Magic and [OpenVINO](https://docs.ultralytics.com/integrations/openvino), can optimize your AI workflow.

<br>
<a href="https://bit.ly/ultralytics_hub" target="_blank">
<img width="100%" src="https://github.com/ultralytics/assets/raw/main/yolov8/banner-integrations.png"></a>
<br>
<br>

<div align="center">
  <a href="https://roboflow.com/?ref=ultralytics">
    <img src="https://github.com/ultralytics/assets/raw/main/partners/logo-roboflow.png" width="10%" /></a>
  <img src="https://github.com/ultralytics/assets/raw/main/social/logo-transparent.png" width="15%" height="0" alt="" />
  <a href="https://cutt.ly/yolov5-readme-clearml">
    <img src="https://github.com/ultralytics/assets/raw/main/partners/logo-clearml.png" width="10%" /></a>
  <img src="https://github.com/ultralytics/assets/raw/main/social/logo-transparent.png" width="15%" height="0" alt="" />
  <a href="https://bit.ly/yolov8-readme-comet">
    <img src="https://github.com/ultralytics/assets/raw/main/partners/logo-comet.png" width="10%" /></a>
  <img src="https://github.com/ultralytics/assets/raw/main/social/logo-transparent.png" width="15%" height="0" alt="" />
  <a href="https://bit.ly/yolov5-neuralmagic">
    <img src="https://github.com/ultralytics/assets/raw/main/partners/logo-neuralmagic.png" width="10%" /></a>
</div>

|                                                           Roboflow                                                           |                                                            ClearML ⭐ NEW                                                            |                                                                        Comet ⭐ NEW                                                                        |                                           Neural Magic ⭐ NEW                                           |
| :--------------------------------------------------------------------------------------------------------------------------: | :---------------------------------------------------------------------------------------------------------------------------------: | :-------------------------------------------------------------------------------------------------------------------------------------------------------: | :----------------------------------------------------------------------------------------------------: |
| Label and export your custom datasets directly to YOLOv8 for training with [Roboflow](https://roboflow.com/?ref=ultralytics) | Automatically track, visualize and even remotely train YOLOv8 using [ClearML](https://cutt.ly/yolov5-readme-clearml) (open-source!) | Free forever, [Comet](https://bit.ly/yolov8-readme-comet) lets you save YOLOv8 models, resume training, and interactively visualize and debug predictions | Run YOLOv8 inference up to 6x faster with [Neural Magic DeepSparse](https://bit.ly/yolov5-neuralmagic) |

## <div align="center">Ultralytics HUB</div>

Experience seamless AI with [Ultralytics HUB](https://bit.ly/ultralytics_hub) ⭐, the all-in-one solution for data visualization, YOLOv5 and YOLOv8 🚀 model training and deployment, without any coding. Transform images into actionable insights and bring your AI visions to life with ease using our cutting-edge platform and user-friendly [Ultralytics App](https://ultralytics.com/app_install). Start your journey for **Free** now!

<a href="https://bit.ly/ultralytics_hub" target="_blank">
<img width="100%" src="https://github.com/ultralytics/assets/raw/main/im/ultralytics-hub.png"></a>

## <div align="center">Contribute</div>

We love your input! YOLOv5 and YOLOv8 would not be possible without help from our community. Please see our [Contributing Guide](https://docs.ultralytics.com/help/contributing) to get started, and fill out our [Survey](https://ultralytics.com/survey?utm_source=github&utm_medium=social&utm_campaign=Survey) to send us feedback on your experience. Thank you 🙏 to all our contributors!

<!-- SVG image from https://opencollective.com/ultralytics/contributors.svg?width=990 -->

<a href="https://github.com/ultralytics/yolov5/graphs/contributors">
<img width="100%" src="https://github.com/ultralytics/assets/raw/main/im/image-contributors.png"></a>

## <div align="center">License</div>

Ultralytics offers two licensing options to accommodate diverse use cases:

- **AGPL-3.0 License**: This [OSI-approved](https://opensource.org/licenses/) open-source license is ideal for students and enthusiasts, promoting open collaboration and knowledge sharing. See the [LICENSE](https://github.com/ultralytics/ultralytics/blob/main/LICENSE) file for more details.
- **Enterprise License**: Designed for commercial use, this license permits seamless integration of Ultralytics software and AI models into commercial goods and services, bypassing the open-source requirements of AGPL-3.0. If your scenario involves embedding our solutions into a commercial offering, reach out through [Ultralytics Licensing](https://ultralytics.com/license).

## <div align="center">Contact</div>

For Ultralytics bug reports and feature requests please visit [GitHub Issues](https://github.com/ultralytics/ultralytics/issues), and join our [Discord](https://ultralytics.com/discord) community for questions and discussions!

<br>
<div align="center">
  <a href="https://github.com/ultralytics" style="text-decoration:none;">
    <img src="https://github.com/ultralytics/assets/raw/main/social/logo-social-github.png" width="3%" alt="" /></a>
  <img src="https://github.com/ultralytics/assets/raw/main/social/logo-transparent.png" width="3%" alt="" />
  <a href="https://www.linkedin.com/company/ultralytics/" style="text-decoration:none;">
    <img src="https://github.com/ultralytics/assets/raw/main/social/logo-social-linkedin.png" width="3%" alt="" /></a>
  <img src="https://github.com/ultralytics/assets/raw/main/social/logo-transparent.png" width="3%" alt="" />
  <a href="https://twitter.com/ultralytics" style="text-decoration:none;">
    <img src="https://github.com/ultralytics/assets/raw/main/social/logo-social-twitter.png" width="3%" alt="" /></a>
  <img src="https://github.com/ultralytics/assets/raw/main/social/logo-transparent.png" width="3%" alt="" />
  <a href="https://youtube.com/ultralytics" style="text-decoration:none;">
    <img src="https://github.com/ultralytics/assets/raw/main/social/logo-social-youtube.png" width="3%" alt="" /></a>
  <img src="https://github.com/ultralytics/assets/raw/main/social/logo-transparent.png" width="3%" alt="" />
  <a href="https://www.tiktok.com/@ultralytics" style="text-decoration:none;">
    <img src="https://github.com/ultralytics/assets/raw/main/social/logo-social-tiktok.png" width="3%" alt="" /></a>
  <img src="https://github.com/ultralytics/assets/raw/main/social/logo-transparent.png" width="3%" alt="" />
  <a href="https://www.instagram.com/ultralytics/" style="text-decoration:none;">
    <img src="https://github.com/ultralytics/assets/raw/main/social/logo-social-instagram.png" width="3%" alt="" /></a>
  <img src="https://github.com/ultralytics/assets/raw/main/social/logo-transparent.png" width="3%" alt="" />
  <a href="https://ultralytics.com/discord" style="text-decoration:none;">
    <img src="https://github.com/ultralytics/assets/blob/main/social/logo-social-discord.png" width="3%" alt="" /></a>
</div><|MERGE_RESOLUTION|>--- conflicted
+++ resolved
@@ -172,30 +172,7 @@
 
 <details><summary>Pose (COCO)</summary>
 
-<<<<<<< HEAD
-See [Classification Docs](https://docs.ultralytics.com/tasks/classify/) for usage examples with these models.
-
-| Model                                                                                        | size<br><sup>(pixels) | acc<br><sup>top1 | acc<br><sup>top5 | Speed<br><sup>CPU ONNX<br>(ms) | Speed<br><sup>A100 TensorRT<br>(ms) | params<br><sup>(M) | FLOPs<br><sup>(B) at 640 |
-| -------------------------------------------------------------------------------------------- | --------------------- | ---------------- | ---------------- | ------------------------------ | ----------------------------------- | ------------------ | ------------------------ |
-| [YOLOv8n-cls](https://github.com/ultralytics/assets/releases/download/v0.0.0/yolov8n-cls.pt) | 224                   | 69.0             | 88.3             | 12.9                           | 0.31                                | 2.7                | 4.3                      |
-| [YOLOv8s-cls](https://github.com/ultralytics/assets/releases/download/v0.0.0/yolov8s-cls.pt) | 224                   | 73.8             | 91.7             | 23.4                           | 0.35                                | 6.4                | 13.5                     |
-| [YOLOv8m-cls](https://github.com/ultralytics/assets/releases/download/v0.0.0/yolov8m-cls.pt) | 224                   | 76.8             | 93.5             | 85.4                           | 0.62                                | 17.0               | 42.7                     |
-| [YOLOv8l-cls](https://github.com/ultralytics/assets/releases/download/v0.0.0/yolov8l-cls.pt) | 224                   | 76.8             | 93.5             | 163.0                          | 0.87                                | 37.5               | 99.7                     |
-| [YOLOv8x-cls](https://github.com/ultralytics/assets/releases/download/v0.0.0/yolov8x-cls.pt) | 224                   | 79.0             | 94.6             | 232.0                          | 1.01                                | 57.4               | 154.8                    |
-
-- **acc** values are model accuracies on the [ImageNet](https://www.image-net.org/) dataset validation set.
-  <br>Reproduce by `yolo val classify data=path/to/ImageNet device=0`
-- **Speed** averaged over ImageNet val images using an [Amazon EC2 P4d](https://aws.amazon.com/ec2/instance-types/p4/) instance.
-  <br>Reproduce by `yolo val classify data=path/to/ImageNet batch=1 device=0|cpu`
-
-</details>
-
-<details><summary>Pose</summary>
-
-See [Pose Docs](https://docs.ultralytics.com/tasks/pose) for usage examples with these models.
-=======
 See [Pose Docs](https://docs.ultralytics.com/tasks/pose/) for usage examples with these models trained on [COCO-Pose](https://docs.ultralytics.com/datasets/pose/coco/), which include 1 pre-trained class, person.
->>>>>>> eb976f5a
 
 | Model                                                                                                | size<br><sup>(pixels) | mAP<sup>pose<br>50-95 | mAP<sup>pose<br>50 | Speed<br><sup>CPU ONNX<br>(ms) | Speed<br><sup>A100 TensorRT<br>(ms) | params<br><sup>(M) | FLOPs<br><sup>(B) |
 | ---------------------------------------------------------------------------------------------------- | --------------------- | --------------------- | ------------------ | ------------------------------ | ----------------------------------- | ------------------ | ----------------- |
@@ -220,11 +197,11 @@
 
 | Model                                                                                        | size<br><sup>(pixels) | acc<br><sup>top1 | acc<br><sup>top5 | Speed<br><sup>CPU ONNX<br>(ms) | Speed<br><sup>A100 TensorRT<br>(ms) | params<br><sup>(M) | FLOPs<br><sup>(B) at 640 |
 | -------------------------------------------------------------------------------------------- | --------------------- | ---------------- | ---------------- | ------------------------------ | ----------------------------------- | ------------------ | ------------------------ |
-| [YOLOv8n-cls](https://github.com/ultralytics/assets/releases/download/v0.0.0/yolov8n-cls.pt) | 224                   | 66.6             | 87.0             | 12.9                           | 0.31                                | 2.7                | 4.3                      |
-| [YOLOv8s-cls](https://github.com/ultralytics/assets/releases/download/v0.0.0/yolov8s-cls.pt) | 224                   | 72.3             | 91.1             | 23.4                           | 0.35                                | 6.4                | 13.5                     |
-| [YOLOv8m-cls](https://github.com/ultralytics/assets/releases/download/v0.0.0/yolov8m-cls.pt) | 224                   | 76.4             | 93.2             | 85.4                           | 0.62                                | 17.0               | 42.7                     |
-| [YOLOv8l-cls](https://github.com/ultralytics/assets/releases/download/v0.0.0/yolov8l-cls.pt) | 224                   | 78.0             | 94.1             | 163.0                          | 0.87                                | 37.5               | 99.7                     |
-| [YOLOv8x-cls](https://github.com/ultralytics/assets/releases/download/v0.0.0/yolov8x-cls.pt) | 224                   | 78.4             | 94.3             | 232.0                          | 1.01                                | 57.4               | 154.8                    |
+| [YOLOv8n-cls](https://github.com/ultralytics/assets/releases/download/v0.0.0/yolov8n-cls.pt) | 224                   | 69.0             | 88.3             | 12.9                           | 0.31                                | 2.7                | 4.3                      |
+| [YOLOv8s-cls](https://github.com/ultralytics/assets/releases/download/v0.0.0/yolov8s-cls.pt) | 224                   | 73.8             | 91.7             | 23.4                           | 0.35                                | 6.4                | 13.5                     |
+| [YOLOv8m-cls](https://github.com/ultralytics/assets/releases/download/v0.0.0/yolov8m-cls.pt) | 224                   | 76.8             | 93.5             | 85.4                           | 0.62                                | 17.0               | 42.7                     |
+| [YOLOv8l-cls](https://github.com/ultralytics/assets/releases/download/v0.0.0/yolov8l-cls.pt) | 224                   | 76.8             | 93.5             | 163.0                          | 0.87                                | 37.5               | 99.7                     |
+| [YOLOv8x-cls](https://github.com/ultralytics/assets/releases/download/v0.0.0/yolov8x-cls.pt) | 224                   | 79.0             | 94.6             | 232.0                          | 1.01                                | 57.4               | 154.8                    |
 
 - **acc** values are model accuracies on the [ImageNet](https://www.image-net.org/) dataset validation set.
   <br>Reproduce by `yolo val classify data=path/to/ImageNet device=0`
