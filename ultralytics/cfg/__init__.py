# Ultralytics YOLO 🚀, AGPL-3.0 license

import contextlib
import shutil
import subprocess
import sys
from pathlib import Path
from types import SimpleNamespace
from typing import Dict, List, Union

from ultralytics.utils import (
    ASSETS,
    DEFAULT_CFG,
    DEFAULT_CFG_DICT,
    DEFAULT_CFG_PATH,
    LOGGER,
    RANK,
    ROOT,
    RUNS_DIR,
    SETTINGS,
    SETTINGS_YAML,
    TESTS_RUNNING,
    IterableSimpleNamespace,
    __version__,
    checks,
    colorstr,
    deprecation_warn,
    yaml_load,
    yaml_print,
)

# Define valid tasks and modes
<<<<<<< HEAD
MODES = "train", "val", "predict", "export", "track", "benchmark"
TASKS = "detect", "segment", "classify", "pose", "multitask", "obb"
=======
MODES = {"train", "val", "predict", "export", "track", "benchmark"}
TASKS = {"detect", "segment", "classify", "pose", "obb"}
>>>>>>> edca88d1
TASK2DATA = {
    "detect": "coco8.yaml",
    "segment": "coco8-seg.yaml",
    "classify": "imagenet10",
    "pose": "coco8-pose.yaml",
    "obb": "dota8.yaml",
    "multitask": "coco8-multitask.yaml",
}
TASK2MODEL = {
    "detect": "yolov8n.pt",
    "segment": "yolov8n-seg.pt",
    "classify": "yolov8n-cls.pt",
    "pose": "yolov8n-pose.pt",
    "obb": "yolov8n-obb.pt",
    "multitask": "yolov8n-multitask.pt",
}
TASK2METRIC = {
    "detect": "metrics/mAP50-95(B)",
    "segment": "metrics/mAP50-95(M)",
    "classify": "metrics/accuracy_top1",
    "pose": "metrics/mAP50-95(P)",
<<<<<<< HEAD
    "multitask": "metrics/mAP50-95(MT)",
    "obb": "metrics/mAP50-95(OBB)",
=======
    "obb": "metrics/mAP50-95(B)",
>>>>>>> edca88d1
}
MODELS = {TASK2MODEL[task] for task in TASKS}

ARGV = sys.argv or ["", ""]  # sometimes sys.argv = []
CLI_HELP_MSG = f"""
    Arguments received: {str(['yolo'] + ARGV[1:])}. Ultralytics 'yolo' commands use the following syntax:

        yolo TASK MODE ARGS

        Where   TASK (optional) is one of {TASKS}
                MODE (required) is one of {MODES}
                ARGS (optional) are any number of custom 'arg=value' pairs like 'imgsz=320' that override defaults.
                    See all ARGS at https://docs.ultralytics.com/usage/cfg or with 'yolo cfg'

    1. Train a detection model for 10 epochs with an initial learning_rate of 0.01
        yolo train data=coco8.yaml model=yolov8n.pt epochs=10 lr0=0.01

    2. Predict a YouTube video using a pretrained segmentation model at image size 320:
        yolo predict model=yolov8n-seg.pt source='https://youtu.be/LNwODJXcvt4' imgsz=320

    3. Val a pretrained detection model at batch-size 1 and image size 640:
        yolo val model=yolov8n.pt data=coco8.yaml batch=1 imgsz=640

    4. Export a YOLOv8n classification model to ONNX format at image size 224 by 128 (no TASK required)
        yolo export model=yolov8n-cls.pt format=onnx imgsz=224,128

    5. Explore your datasets using semantic search and SQL with a simple GUI powered by Ultralytics Explorer API
        yolo explorer
    
    6. Streamlit real-time object detection on your webcam with Ultralytics YOLOv8
        yolo streamlit-predict
        
    7. Run special commands:
        yolo help
        yolo checks
        yolo version
        yolo settings
        yolo copy-cfg
        yolo cfg

    Docs: https://docs.ultralytics.com
    Community: https://community.ultralytics.com
    GitHub: https://github.com/ultralytics/ultralytics
    """

# Define keys for arg type checks
CFG_FLOAT_KEYS = {  # integer or float arguments, i.e. x=2 and x=2.0
    "warmup_epochs",
    "box",
    "cls",
    "dfl",
    "degrees",
    "shear",
    "time",
    "workspace",
    "batch",
}
CFG_FRACTION_KEYS = {  # fractional float arguments with 0.0<=values<=1.0
    "dropout",
    "lr0",
    "lrf",
    "momentum",
    "weight_decay",
    "warmup_momentum",
    "warmup_bias_lr",
    "label_smoothing",
    "hsv_h",
    "hsv_s",
    "hsv_v",
    "translate",
    "scale",
    "perspective",
    "flipud",
    "fliplr",
    "bgr",
    "mosaic",
    "mixup",
    "copy_paste",
    "conf",
    "iou",
    "fraction",
}
CFG_INT_KEYS = {  # integer-only arguments
    "epochs",
    "patience",
    "workers",
    "seed",
    "close_mosaic",
    "mask_ratio",
    "max_det",
    "vid_stride",
    "line_width",
    "nbs",
    "save_period",
}
CFG_BOOL_KEYS = {  # boolean-only arguments
    "save",
    "exist_ok",
    "verbose",
    "deterministic",
    "single_cls",
    "rect",
    "cos_lr",
    "overlap_mask",
    "val",
    "save_json",
    "save_hybrid",
    "half",
    "dnn",
    "plots",
    "show",
    "save_txt",
    "save_conf",
    "save_crop",
    "save_frames",
    "show_labels",
    "show_conf",
    "visualize",
    "augment",
    "agnostic_nms",
    "retina_masks",
    "show_boxes",
    "keras",
    "optimize",
    "int8",
    "dynamic",
    "simplify",
    "nms",
    "profile",
    "multi_scale",
}


def cfg2dict(cfg):
    """
    Convert a configuration object to a dictionary, whether it is a file path, a string, or a SimpleNamespace object.

    Args:
        cfg (str | Path | dict | SimpleNamespace): Configuration object to be converted to a dictionary. This may be a
            path to a configuration file, a dictionary, or a SimpleNamespace object.

    Returns:
        (dict): Configuration object in dictionary format.

    Example:
        ```python
        from ultralytics.cfg import cfg2dict
        from types import SimpleNamespace

        # Example usage with a file path
        config_dict = cfg2dict('config.yaml')

        # Example usage with a SimpleNamespace
        config_sn = SimpleNamespace(param1='value1', param2='value2')
        config_dict = cfg2dict(config_sn)

        # Example usage with a dictionary (returns the same dictionary)
        config_dict = cfg2dict({'param1': 'value1', 'param2': 'value2'})
        ```

    Notes:
        - If `cfg` is a path or a string, it will be loaded as YAML and converted to a dictionary.
        - If `cfg` is a SimpleNamespace object, it will be converted to a dictionary using `vars()`.
    """
    if isinstance(cfg, (str, Path)):
        cfg = yaml_load(cfg)  # load dict
    elif isinstance(cfg, SimpleNamespace):
        cfg = vars(cfg)  # convert to dict
    return cfg


def get_cfg(cfg: Union[str, Path, Dict, SimpleNamespace] = DEFAULT_CFG_DICT, overrides: Dict = None):
    """
    Load and merge configuration data from a file or dictionary, with optional overrides.

    Args:
        cfg (str | Path | dict | SimpleNamespace, optional): Configuration data source. Defaults to `DEFAULT_CFG_DICT`.
        overrides (dict | None, optional): Dictionary containing key-value pairs to override the base configuration.
            Defaults to None.

    Returns:
        (SimpleNamespace): Namespace containing the merged training arguments.

    Notes:
        - If both `cfg` and `overrides` are provided, the values in `overrides` will take precedence.
        - Special handling ensures alignment and correctness of the configuration, such as converting numeric `project`
          and `name` to strings and validating the configuration keys and values.

    Example:
        ```python
        from ultralytics.cfg import get_cfg

        # Load default configuration
        config = get_cfg()

        # Load from a custom file with overrides
        config = get_cfg('path/to/config.yaml', overrides={'epochs': 50, 'batch_size': 16})
        ```

        Configuration dictionary merged with overrides:
        ```python
        {'epochs': 50, 'batch_size': 16, ...}
        ```
    """
    cfg = cfg2dict(cfg)

    # Merge overrides
    if overrides:
        overrides = cfg2dict(overrides)
        if "save_dir" not in cfg:
            overrides.pop("save_dir", None)  # special override keys to ignore
        check_dict_alignment(cfg, overrides)
        cfg = {**cfg, **overrides}  # merge cfg and overrides dicts (prefer overrides)

    # Special handling for numeric project/name
    for k in "project", "name":
        if k in cfg and isinstance(cfg[k], (int, float)):
            cfg[k] = str(cfg[k])
    if cfg.get("name") == "model":  # assign model to 'name' arg
        cfg["name"] = cfg.get("model", "").split(".")[0]
        LOGGER.warning(f"WARNING ⚠️ 'name=model' automatically updated to 'name={cfg['name']}'.")

    # Type and Value checks
    check_cfg(cfg)

    # Return instance
    return IterableSimpleNamespace(**cfg)


def check_cfg(cfg, hard=True):
    """Validate Ultralytics configuration argument types and values, converting them if necessary."""
    for k, v in cfg.items():
        if v is not None:  # None values may be from optional args
            if k in CFG_FLOAT_KEYS and not isinstance(v, (int, float)):
                if hard:
                    raise TypeError(
                        f"'{k}={v}' is of invalid type {type(v).__name__}. "
                        f"Valid '{k}' types are int (i.e. '{k}=0') or float (i.e. '{k}=0.5')"
                    )
                cfg[k] = float(v)
            elif k in CFG_FRACTION_KEYS:
                if not isinstance(v, (int, float)):
                    if hard:
                        raise TypeError(
                            f"'{k}={v}' is of invalid type {type(v).__name__}. "
                            f"Valid '{k}' types are int (i.e. '{k}=0') or float (i.e. '{k}=0.5')"
                        )
                    cfg[k] = v = float(v)
                if not (0.0 <= v <= 1.0):
                    raise ValueError(f"'{k}={v}' is an invalid value. " f"Valid '{k}' values are between 0.0 and 1.0.")
            elif k in CFG_INT_KEYS and not isinstance(v, int):
                if hard:
                    raise TypeError(
                        f"'{k}={v}' is of invalid type {type(v).__name__}. " f"'{k}' must be an int (i.e. '{k}=8')"
                    )
                cfg[k] = int(v)
            elif k in CFG_BOOL_KEYS and not isinstance(v, bool):
                if hard:
                    raise TypeError(
                        f"'{k}={v}' is of invalid type {type(v).__name__}. "
                        f"'{k}' must be a bool (i.e. '{k}=True' or '{k}=False')"
                    )
                cfg[k] = bool(v)


def get_save_dir(args, name=None):
    """Returns the directory path for saving outputs, derived from arguments or default settings."""

    if getattr(args, "save_dir", None):
        save_dir = args.save_dir
    else:
        from ultralytics.utils.files import increment_path

        project = args.project or (ROOT.parent / "tests/tmp/runs" if TESTS_RUNNING else RUNS_DIR) / args.task
        name = name or args.name or f"{args.mode}"
        save_dir = increment_path(Path(project) / name, exist_ok=args.exist_ok if RANK in {-1, 0} else True)

    return Path(save_dir)


def _handle_deprecation(custom):
    """Handles deprecated configuration keys by mapping them to current equivalents with deprecation warnings."""

    for key in custom.copy().keys():
        if key == "boxes":
            deprecation_warn(key, "show_boxes")
            custom["show_boxes"] = custom.pop("boxes")
        if key == "hide_labels":
            deprecation_warn(key, "show_labels")
            custom["show_labels"] = custom.pop("hide_labels") == "False"
        if key == "hide_conf":
            deprecation_warn(key, "show_conf")
            custom["show_conf"] = custom.pop("hide_conf") == "False"
        if key == "line_thickness":
            deprecation_warn(key, "line_width")
            custom["line_width"] = custom.pop("line_thickness")

    return custom


def check_dict_alignment(base: Dict, custom: Dict, e=None):
    """
    Check for key alignment between custom and base configuration dictionaries, catering for deprecated keys and
    providing informative error messages for mismatched keys.

    Args:
        base (dict): The base configuration dictionary containing valid keys.
        custom (dict): The custom configuration dictionary to be checked for alignment.
        e (Exception, optional): An optional error instance passed by the calling function. Default is None.

    Raises:
        SystemExit: Terminates the program execution if mismatched keys are found.

    Notes:
        - The function provides suggestions for mismatched keys based on their similarity to valid keys in the
          base configuration.
        - Deprecated keys in the custom configuration are automatically handled and replaced with their updated
          equivalents.
        - A detailed error message is printed for each mismatched key, helping users to quickly identify and correct
          their custom configurations.

    Example:
        ```python
        base_cfg = {'epochs': 50, 'lr0': 0.01, 'batch_size': 16}
        custom_cfg = {'epoch': 100, 'lr': 0.02, 'batch_size': 32}

        try:
            check_dict_alignment(base_cfg, custom_cfg)
        except SystemExit:
            # Handle the error or correct the configuration
        ```
    """
    custom = _handle_deprecation(custom)
    base_keys, custom_keys = (set(x.keys()) for x in (base, custom))
    mismatched = [k for k in custom_keys if k not in base_keys]
    if mismatched:
        from difflib import get_close_matches

        string = ""
        for x in mismatched:
            matches = get_close_matches(x, base_keys)  # key list
            matches = [f"{k}={base[k]}" if base.get(k) is not None else k for k in matches]
            match_str = f"Similar arguments are i.e. {matches}." if matches else ""
            string += f"'{colorstr('red', 'bold', x)}' is not a valid YOLO argument. {match_str}\n"
        raise SyntaxError(string + CLI_HELP_MSG) from e


def merge_equals_args(args: List[str]) -> List[str]:
    """
    Merges arguments around isolated '=' args in a list of strings. The function considers cases where the first
    argument ends with '=' or the second starts with '=', as well as when the middle one is an equals sign.

    Args:
        args (List[str]): A list of strings where each element is an argument.

    Returns:
        (List[str]): A list of strings where the arguments around isolated '=' are merged.

    Example:
        The function modifies the argument list as follows:
        ```python
        args = ["arg1", "=", "value"]
        new_args = merge_equals_args(args)
        print(new_args)  # Output: ["arg1=value"]

        args = ["arg1=", "value"]
        new_args = merge_equals_args(args)
        print(new_args)  # Output: ["arg1=value"]

        args = ["arg1", "=value"]
        new_args = merge_equals_args(args)
        print(new_args)  # Output: ["arg1=value"]
        ```
    """
    new_args = []
    for i, arg in enumerate(args):
        if arg == "=" and 0 < i < len(args) - 1:  # merge ['arg', '=', 'val']
            new_args[-1] += f"={args[i + 1]}"
            del args[i + 1]
        elif arg.endswith("=") and i < len(args) - 1 and "=" not in args[i + 1]:  # merge ['arg=', 'val']
            new_args.append(f"{arg}{args[i + 1]}")
            del args[i + 1]
        elif arg.startswith("=") and i > 0:  # merge ['arg', '=val']
            new_args[-1] += arg
        else:
            new_args.append(arg)
    return new_args


def handle_yolo_hub(args: List[str]) -> None:
    """
    Handle Ultralytics HUB command-line interface (CLI) commands.

    This function processes Ultralytics HUB CLI commands such as login and logout. It should be called when executing
    a script with arguments related to HUB authentication.

    Args:
        args (List[str]): A list of command line arguments.

    Returns:
        None

    Example:
        ```bash
        yolo hub login YOUR_API_KEY
        ```
    """
    from ultralytics import hub

    if args[0] == "login":
        key = args[1] if len(args) > 1 else ""
        # Log in to Ultralytics HUB using the provided API key
        hub.login(key)
    elif args[0] == "logout":
        # Log out from Ultralytics HUB
        hub.logout()


def handle_yolo_settings(args: List[str]) -> None:
    """
    Handle YOLO settings command-line interface (CLI) commands.

    This function processes YOLO settings CLI commands such as reset. It should be called when executing a script with
    arguments related to YOLO settings management.

    Args:
        args (List[str]): A list of command line arguments for YOLO settings management.

    Returns:
        None

    Example:
        ```bash
        yolo settings reset
        ```

    Notes:
        For more information on handling YOLO settings, visit:
        https://docs.ultralytics.com/quickstart/#ultralytics-settings
    """
    url = "https://docs.ultralytics.com/quickstart/#ultralytics-settings"  # help URL
    try:
        if any(args):
            if args[0] == "reset":
                SETTINGS_YAML.unlink()  # delete the settings file
                SETTINGS.reset()  # create new settings
                LOGGER.info("Settings reset successfully")  # inform the user that settings have been reset
            else:  # save a new setting
                new = dict(parse_key_value_pair(a) for a in args)
                check_dict_alignment(SETTINGS, new)
                SETTINGS.update(new)

        LOGGER.info(f"💡 Learn about settings at {url}")
        yaml_print(SETTINGS_YAML)  # print the current settings
    except Exception as e:
        LOGGER.warning(f"WARNING ⚠️ settings error: '{e}'. Please see {url} for help.")


def handle_explorer():
    """Open the Ultralytics Explorer GUI for dataset exploration and analysis."""
    checks.check_requirements("streamlit>=1.29.0")
    LOGGER.info("💡 Loading Explorer dashboard...")
    subprocess.run(["streamlit", "run", ROOT / "data/explorer/gui/dash.py", "--server.maxMessageSize", "2048"])


def handle_streamlit_inference():
    """Open the Ultralytics Live Inference streamlit app for real time object detection."""
    checks.check_requirements("streamlit>=1.29.0")
    LOGGER.info("💡 Loading Ultralytics Live Inference app...")
    subprocess.run(["streamlit", "run", ROOT / "solutions/streamlit_inference.py", "--server.headless", "true"])


def parse_key_value_pair(pair):
    """Parse one 'key=value' pair and return key and value."""
    k, v = pair.split("=", 1)  # split on first '=' sign
    k, v = k.strip(), v.strip()  # remove spaces
    assert v, f"missing '{k}' value"
    return k, smart_value(v)


def smart_value(v):
    """Convert a string to its appropriate type (int, float, bool, None, etc.)."""
    v_lower = v.lower()
    if v_lower == "none":
        return None
    elif v_lower == "true":
        return True
    elif v_lower == "false":
        return False
    else:
        with contextlib.suppress(Exception):
            return eval(v)
        return v


def entrypoint(debug=""):
    """
    Ultralytics entrypoint function for parsing and executing command-line arguments.

    This function serves as the main entry point for the Ultralytics CLI, parsing  command-line arguments and
    executing the corresponding tasks such as training, validation, prediction, exporting models, and more.

    Args:
        debug (str, optional): Space-separated string of command-line arguments for debugging purposes. Default is "".

    Returns:
        (None): This function does not return any value.

    Notes:
        - For a list of all available commands and their arguments, see the provided help messages and the Ultralytics
          documentation at https://docs.ultralytics.com.
        - If no arguments are passed, the function will display the usage help message.

    Example:
        ```python
        # Train a detection model for 10 epochs with an initial learning_rate of 0.01
        entrypoint("train data=coco8.yaml model=yolov8n.pt epochs=10 lr0=0.01")

        # Predict a YouTube video using a pretrained segmentation model at image size 320
        entrypoint("predict model=yolov8n-seg.pt source='https://youtu.be/LNwODJXcvt4' imgsz=320")

        # Validate a pretrained detection model at batch-size 1 and image size 640
        entrypoint("val model=yolov8n.pt data=coco8.yaml batch=1 imgsz=640")
        ```
    """
    args = (debug.split(" ") if debug else ARGV)[1:]
    if not args:  # no arguments passed
        LOGGER.info(CLI_HELP_MSG)
        return

    special = {
        "help": lambda: LOGGER.info(CLI_HELP_MSG),
        "checks": checks.collect_system_info,
        "version": lambda: LOGGER.info(__version__),
        "settings": lambda: handle_yolo_settings(args[1:]),
        "cfg": lambda: yaml_print(DEFAULT_CFG_PATH),
        "hub": lambda: handle_yolo_hub(args[1:]),
        "login": lambda: handle_yolo_hub(args),
        "copy-cfg": copy_default_cfg,
        "explorer": lambda: handle_explorer(),
        "streamlit-predict": lambda: handle_streamlit_inference(),
    }
    full_args_dict = {**DEFAULT_CFG_DICT, **{k: None for k in TASKS}, **{k: None for k in MODES}, **special}

    # Define common misuses of special commands, i.e. -h, -help, --help
    special.update({k[0]: v for k, v in special.items()})  # singular
    special.update({k[:-1]: v for k, v in special.items() if len(k) > 1 and k.endswith("s")})  # singular
    special = {**special, **{f"-{k}": v for k, v in special.items()}, **{f"--{k}": v for k, v in special.items()}}

    overrides = {}  # basic overrides, i.e. imgsz=320
    for a in merge_equals_args(args):  # merge spaces around '=' sign
        if a.startswith("--"):
            LOGGER.warning(f"WARNING ⚠️ argument '{a}' does not require leading dashes '--', updating to '{a[2:]}'.")
            a = a[2:]
        if a.endswith(","):
            LOGGER.warning(f"WARNING ⚠️ argument '{a}' does not require trailing comma ',', updating to '{a[:-1]}'.")
            a = a[:-1]
        if "=" in a:
            try:
                k, v = parse_key_value_pair(a)
                if k == "cfg" and v is not None:  # custom.yaml passed
                    LOGGER.info(f"Overriding {DEFAULT_CFG_PATH} with {v}")
                    overrides = {k: val for k, val in yaml_load(checks.check_yaml(v)).items() if k != "cfg"}
                else:
                    overrides[k] = v
            except (NameError, SyntaxError, ValueError, AssertionError) as e:
                check_dict_alignment(full_args_dict, {a: ""}, e)

        elif a in TASKS:
            overrides["task"] = a
        elif a in MODES:
            overrides["mode"] = a
        elif a.lower() in special:
            special[a.lower()]()
            return
        elif a in DEFAULT_CFG_DICT and isinstance(DEFAULT_CFG_DICT[a], bool):
            overrides[a] = True  # auto-True for default bool args, i.e. 'yolo show' sets show=True
        elif a in DEFAULT_CFG_DICT:
            raise SyntaxError(
                f"'{colorstr('red', 'bold', a)}' is a valid YOLO argument but is missing an '=' sign "
                f"to set its value, i.e. try '{a}={DEFAULT_CFG_DICT[a]}'\n{CLI_HELP_MSG}"
            )
        else:
            check_dict_alignment(full_args_dict, {a: ""})

    # Check keys
    check_dict_alignment(full_args_dict, overrides)

    # Mode
    mode = overrides.get("mode")
    if mode is None:
        mode = DEFAULT_CFG.mode or "predict"
        LOGGER.warning(f"WARNING ⚠️ 'mode' argument is missing. Valid modes are {MODES}. Using default 'mode={mode}'.")
    elif mode not in MODES:
        raise ValueError(f"Invalid 'mode={mode}'. Valid modes are {MODES}.\n{CLI_HELP_MSG}")

    # Task
    task = overrides.pop("task", None)
    if task:
        if task not in TASKS:
            raise ValueError(f"Invalid 'task={task}'. Valid tasks are {TASKS}.\n{CLI_HELP_MSG}")
        if "model" not in overrides:
            overrides["model"] = TASK2MODEL[task]

    # Model
    model = overrides.pop("model", DEFAULT_CFG.model)
    if model is None:
        model = "yolov8n.pt"
        LOGGER.warning(f"WARNING ⚠️ 'model' argument is missing. Using default 'model={model}'.")
    overrides["model"] = model
    stem = Path(model).stem.lower()
    if "rtdetr" in stem:  # guess architecture
        from ultralytics import RTDETR

        model = RTDETR(model)  # no task argument
    elif "fastsam" in stem:
        from ultralytics import FastSAM

        model = FastSAM(model)
    elif "sam" in stem:
        from ultralytics import SAM

        model = SAM(model)
    else:
        from ultralytics import YOLO

        model = YOLO(model, task=task)
    if isinstance(overrides.get("pretrained"), str):
        model.load(overrides["pretrained"])

    # Task Update
    if task != model.task:
        if task:
            LOGGER.warning(
                f"WARNING ⚠️ conflicting 'task={task}' passed with 'task={model.task}' model. "
                f"Ignoring 'task={task}' and updating to 'task={model.task}' to match model."
            )
        task = model.task

    # Mode
    if mode in {"predict", "track"} and "source" not in overrides:
        overrides["source"] = DEFAULT_CFG.source or ASSETS
        LOGGER.warning(f"WARNING ⚠️ 'source' argument is missing. Using default 'source={overrides['source']}'.")
    elif mode in {"train", "val"}:
        if "data" not in overrides and "resume" not in overrides:
            overrides["data"] = DEFAULT_CFG.data or TASK2DATA.get(task or DEFAULT_CFG.task, DEFAULT_CFG.data)
            LOGGER.warning(f"WARNING ⚠️ 'data' argument is missing. Using default 'data={overrides['data']}'.")
    elif mode == "export":
        if "format" not in overrides:
            overrides["format"] = DEFAULT_CFG.format or "torchscript"
            LOGGER.warning(f"WARNING ⚠️ 'format' argument is missing. Using default 'format={overrides['format']}'.")

    # Run command in python
    getattr(model, mode)(**overrides)  # default args from model

    # Show help
    LOGGER.info(f"💡 Learn more at https://docs.ultralytics.com/modes/{mode}")


# Special modes --------------------------------------------------------------------------------------------------------
def copy_default_cfg():
    """Copy and create a new default configuration file with '_copy' appended to its name, providing usage example."""
    new_file = Path.cwd() / DEFAULT_CFG_PATH.name.replace(".yaml", "_copy.yaml")
    shutil.copy2(DEFAULT_CFG_PATH, new_file)
    LOGGER.info(
        f"{DEFAULT_CFG_PATH} copied to {new_file}\n"
        f"Example YOLO command with this new custom cfg:\n    yolo cfg='{new_file}' imgsz=320 batch=8"
    )


if __name__ == "__main__":
    # Example: entrypoint(debug='yolo predict model=yolov8n.pt')
    entrypoint(debug="")<|MERGE_RESOLUTION|>--- conflicted
+++ resolved
@@ -30,13 +30,8 @@
 )
 
 # Define valid tasks and modes
-<<<<<<< HEAD
 MODES = "train", "val", "predict", "export", "track", "benchmark"
 TASKS = "detect", "segment", "classify", "pose", "multitask", "obb"
-=======
-MODES = {"train", "val", "predict", "export", "track", "benchmark"}
-TASKS = {"detect", "segment", "classify", "pose", "obb"}
->>>>>>> edca88d1
 TASK2DATA = {
     "detect": "coco8.yaml",
     "segment": "coco8-seg.yaml",
@@ -58,12 +53,8 @@
     "segment": "metrics/mAP50-95(M)",
     "classify": "metrics/accuracy_top1",
     "pose": "metrics/mAP50-95(P)",
-<<<<<<< HEAD
     "multitask": "metrics/mAP50-95(MT)",
     "obb": "metrics/mAP50-95(OBB)",
-=======
-    "obb": "metrics/mAP50-95(B)",
->>>>>>> edca88d1
 }
 MODELS = {TASK2MODEL[task] for task in TASKS}
 
