# Ultralytics YOLO 🚀, AGPL-3.0 license
# Default training settings and hyperparameters for medium-augmentation COCO training

task: detect  # (str) YOLO task, i.e. detect, segment, classify, pose
mode: train  # (str) YOLO mode, i.e. train, val, predict, export, track, benchmark

# Train settings -------------------------------------------------------------------------------------------------------
model:  # (str, optional) path to model file, i.e. yolov8n.pt, yolov8n.yaml
data:  # (str, optional) path to data file, i.e. coco128.yaml
epochs: 100  # (int) number of epochs to train for
patience: 50  # (int) epochs to wait for no observable improvement for early stopping of training
batch: 16  # (int) number of images per batch (-1 for AutoBatch)
imgsz: 640  # (int | list) input images size as int for train and val modes, or list[w,h] for predict and export modes
save: True  # (bool) save train checkpoints and predict results
save_period: -1 # (int) Save checkpoint every x epochs (disabled if < 1)
cache: False  # (bool) True/ram, disk or False. Use cache for data loading
device:  # (int | str | list, optional) device to run on, i.e. cuda device=0 or device=0,1,2,3 or device=cpu
workers: 8  # (int) number of worker threads for data loading (per RANK if DDP)
project:  # (str, optional) project name
name:  # (str, optional) experiment name, results saved to 'project/name' directory
exist_ok: False  # (bool) whether to overwrite existing experiment
pretrained: True  # (bool | str) whether to use a pretrained model (bool) or a model to load weights from (str)
optimizer: auto  # (str) optimizer to use, choices=[SGD, Adam, Adamax, AdamW, NAdam, RAdam, RMSProp, auto]
verbose: True  # (bool) whether to print verbose output
seed: 0  # (int) random seed for reproducibility
deterministic: True  # (bool) whether to enable deterministic mode
single_cls: False  # (bool) train multi-class data as single-class
rect: False  # (bool) rectangular training if mode='train' or rectangular validation if mode='val'
cos_lr: False  # (bool) use cosine learning rate scheduler
close_mosaic: 10  # (int) disable mosaic augmentation for final epochs (0 to disable)
resume: False  # (bool) resume training from last checkpoint
amp: True  # (bool) Automatic Mixed Precision (AMP) training, choices=[True, False], True runs AMP check
fraction: 1.0  # (float) dataset fraction to train on (default is 1.0, all images in train set)
profile: False  # (bool) profile ONNX and TensorRT speeds during training for loggers
freeze: None  # (int | list, optional) freeze first n layers, or freeze list of layer indices during training
# Segmentation
overlap_mask: True  # (bool) masks should overlap during training (segment train only)
mask_ratio: 4  # (int) mask downsample ratio (segment train only)
# Classification
dropout: 0.0  # (float) use dropout regularization (classify train only)

# Val/Test settings ----------------------------------------------------------------------------------------------------
val: True  # (bool) validate/test during training
split: val  # (str) dataset split to use for validation, i.e. 'val', 'test' or 'train'
save_json: False  # (bool) save results to JSON file
save_hybrid: False  # (bool) save hybrid version of labels (labels + additional predictions)
conf:  # (float, optional) object confidence threshold for detection (default 0.25 predict, 0.001 val)
iou: 0.7  # (float) intersection over union (IoU) threshold for NMS
max_det: 300  # (int) maximum number of detections per image
half: False  # (bool) use half precision (FP16)
dnn: False  # (bool) use OpenCV DNN for ONNX inference
plots: True  # (bool) save plots and images during train/val

# Predict settings -----------------------------------------------------------------------------------------------------
source:  # (str, optional) source directory for images or videos
<<<<<<< HEAD
show: False  # (bool) show results if possible
save_txt: False  # (bool) save results as .txt file
save_conf: False  # (bool) save results with confidence scores
save_crop: False  # (bool) save cropped images with results
save_frames: False # (bool) save individual frames from videos as JPEGs (True) instead of as a single video
show_labels: True  # (bool) show object labels in plots
show_conf: True  # (bool) show object confidence scores in plots
=======
>>>>>>> e361194d
vid_stride: 1  # (int) video frame-rate stride
stream_buffer: False  # (bool) buffer all streaming frames (True) or return the most recent frame (False)
visualize: False  # (bool) visualize model features
augment: False  # (bool) apply image augmentation to prediction sources
agnostic_nms: False  # (bool) class-agnostic NMS
classes:  # (int | list[int], optional) filter results by class, i.e. classes=0, or classes=[0,2,3]
retina_masks: False  # (bool) use high-resolution segmentation masks

# Visualize settings ---------------------------------------------------------------------------------------------------
show: False  # (bool) show predicted images and videos if environment allows
save_txt: False  # (bool) save results as .txt file
save_conf: False  # (bool) save results with confidence scores
save_crop: False  # (bool) save cropped images with results
show_labels: True  # (bool) show prediction labels, i.e. 'person'
show_conf: True  # (bool) show prediction confidence, i.e. '0.99'
show_boxes: True  # (bool) show prediction boxes
line_width:   # (int, optional) line width of the bounding boxes. Scaled to image size if None.

# Export settings ------------------------------------------------------------------------------------------------------
format: torchscript  # (str) format to export to, choices at https://docs.ultralytics.com/modes/export/#export-formats
keras: False  # (bool) use Kera=s
optimize: False  # (bool) TorchScript: optimize for mobile
int8: False  # (bool) CoreML/TF INT8 quantization
dynamic: False  # (bool) ONNX/TF/TensorRT: dynamic axes
simplify: False  # (bool) ONNX: simplify model
opset:  # (int, optional) ONNX: opset version
workspace: 4  # (int) TensorRT: workspace size (GB)
nms: False  # (bool) CoreML: add NMS

# Hyperparameters ------------------------------------------------------------------------------------------------------
lr0: 0.01  # (float) initial learning rate (i.e. SGD=1E-2, Adam=1E-3)
lrf: 0.01  # (float) final learning rate (lr0 * lrf)
momentum: 0.937  # (float) SGD momentum/Adam beta1
weight_decay: 0.0005  # (float) optimizer weight decay 5e-4
warmup_epochs: 3.0  # (float) warmup epochs (fractions ok)
warmup_momentum: 0.8  # (float) warmup initial momentum
warmup_bias_lr: 0.1  # (float) warmup initial bias lr
box: 7.5  # (float) box loss gain
cls: 0.5  # (float) cls loss gain (scale with pixels)
dfl: 1.5  # (float) dfl loss gain
pose: 12.0  # (float) pose loss gain
kobj: 1.0  # (float) keypoint obj loss gain
label_smoothing: 0.0  # (float) label smoothing (fraction)
nbs: 64  # (int) nominal batch size
hsv_h: 0.015  # (float) image HSV-Hue augmentation (fraction)
hsv_s: 0.7  # (float) image HSV-Saturation augmentation (fraction)
hsv_v: 0.4  # (float) image HSV-Value augmentation (fraction)
degrees: 0.0  # (float) image rotation (+/- deg)
translate: 0.1  # (float) image translation (+/- fraction)
scale: 0.5  # (float) image scale (+/- gain)
shear: 0.0  # (float) image shear (+/- deg)
perspective: 0.0  # (float) image perspective (+/- fraction), range 0-0.001
flipud: 0.0  # (float) image flip up-down (probability)
fliplr: 0.5  # (float) image flip left-right (probability)
mosaic: 1.0  # (float) image mosaic (probability)
mixup: 0.0  # (float) image mixup (probability)
copy_paste: 0.0  # (float) segment copy-paste (probability)

# Custom config.yaml ---------------------------------------------------------------------------------------------------
cfg:  # (str, optional) for overriding defaults.yaml

# Tracker settings ------------------------------------------------------------------------------------------------------
tracker: botsort.yaml  # (str) tracker type, choices=[botsort.yaml, bytetrack.yaml]<|MERGE_RESOLUTION|>--- conflicted
+++ resolved
@@ -53,16 +53,6 @@
 
 # Predict settings -----------------------------------------------------------------------------------------------------
 source:  # (str, optional) source directory for images or videos
-<<<<<<< HEAD
-show: False  # (bool) show results if possible
-save_txt: False  # (bool) save results as .txt file
-save_conf: False  # (bool) save results with confidence scores
-save_crop: False  # (bool) save cropped images with results
-save_frames: False # (bool) save individual frames from videos as JPEGs (True) instead of as a single video
-show_labels: True  # (bool) show object labels in plots
-show_conf: True  # (bool) show object confidence scores in plots
-=======
->>>>>>> e361194d
 vid_stride: 1  # (int) video frame-rate stride
 stream_buffer: False  # (bool) buffer all streaming frames (True) or return the most recent frame (False)
 visualize: False  # (bool) visualize model features
@@ -73,6 +63,7 @@
 
 # Visualize settings ---------------------------------------------------------------------------------------------------
 show: False  # (bool) show predicted images and videos if environment allows
+save_frames: False # (bool) save individual frames from videos as JPEGs (True) instead of as a single video
 save_txt: False  # (bool) save results as .txt file
 save_conf: False  # (bool) save results with confidence scores
 save_crop: False  # (bool) save cropped images with results
