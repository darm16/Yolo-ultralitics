--- conflicted
+++ resolved
@@ -888,20 +888,10 @@
         batch_idx (bool): Keep batch indexes. Default is True.
     """
 
-<<<<<<< HEAD
-    def __init__(self,
-                 bbox_format='xywh',
-                 normalizeBoundingBoxes=True,
-                 return_mask=False,
-                 return_keypoint=False,
-                 mask_ratio=4,
-                 mask_overlap=True,
-                 batch_idx=True):
-=======
     def __init__(
         self,
         bbox_format="xywh",
-        normalize=True,
+        normalizeBoundingBoxes=True,
         return_mask=False,
         return_keypoint=False,
         return_obb=False,
@@ -909,7 +899,6 @@
         mask_overlap=True,
         batch_idx=True,
     ):
->>>>>>> c26e497e
         """Initializes the Format class with given parameters."""
         self.bbox_format = bbox_format
         self.normalizeBoundingBoxes = normalizeBoundingBoxes
@@ -935,18 +924,11 @@
                 masks, instances, cls = self._format_segments(instances, cls, w, h)
                 masks = torch.from_numpy(masks)
             else:
-<<<<<<< HEAD
-                masks = torch.zeros(1 if self.mask_overlap else nl, img.shape[0] // self.mask_ratio,
-                                    img.shape[1] // self.mask_ratio)
-            labels['masks'] = masks
-        if self.normalizeBoundingBoxes:
-=======
                 masks = torch.zeros(
                     1 if self.mask_overlap else nl, img.shape[0] // self.mask_ratio, img.shape[1] // self.mask_ratio
                 )
             labels["masks"] = masks
-        if self.normalize:
->>>>>>> c26e497e
+        if self.normalizeBoundingBoxes:
             instances.normalize(w, h)
         labels["img"] = self._format_img(img)
         labels["cls"] = torch.from_numpy(cls) if nl else torch.zeros(nl)
