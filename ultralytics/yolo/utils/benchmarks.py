--- conflicted
+++ resolved
@@ -98,12 +98,8 @@
             emoji = '❎'  # indicates export succeeded
 
             # Predict
-<<<<<<< HEAD
+            assert model.task != 'pose' or i != 7, 'GraphDef Pose inference is not supported'
             assert i not in (9, 10, 12), 'inference not supported'  # Edge TPU, TF.js and NCNN are unsupported
-=======
-            assert model.task != 'pose' or i != 7, 'GraphDef Pose inference is not supported'
-            assert i not in (9, 10), 'inference not supported'  # Edge TPU and TF.js are unsupported
->>>>>>> 4c222731
             assert i != 5 or platform.system() == 'Darwin', 'inference only supported on macOS>=10.13'  # CoreML
             if not (ROOT / 'assets/bus.jpg').exists():
                 download(url='https://ultralytics.com/images/bus.jpg', dir=ROOT / 'assets')
