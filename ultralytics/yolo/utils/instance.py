# Ultralytics YOLO 🚀, AGPL-3.0 license

from collections import abc
from itertools import repeat
from numbers import Number
from typing import List

import numpy as np

from .ops import ltwh2xywh, ltwh2xyxy, resample_segments, xywh2ltwh, xywh2xyxy, xyxy2ltwh, xyxy2xywh


def _ntuple(n):
    """From PyTorch internals."""

    def parse(x):
        """Parse bounding boxes format between XYWH and LTWH."""
        return x if isinstance(x, abc.Iterable) else tuple(repeat(x, n))

    return parse


to_4tuple = _ntuple(4)

# `xyxy` means left top and right bottom
# `xywh` means center x, center y and width, height(yolo format)
# `ltwh` means left top and width, height(coco format)
_formats = ['xyxy', 'xywh', 'ltwh']

__all__ = 'Bboxes',  # tuple or list


class Bboxes:
    """Now only numpy is supported."""

    def __init__(self, bboxes, format='xyxy') -> None:
        assert format in _formats, f'Invalid bounding box format: {format}, format must be one of {_formats}'
        bboxes = bboxes[None, :] if bboxes.ndim == 1 else bboxes
        assert bboxes.ndim == 2
        assert bboxes.shape[1] == 4
        self.bboxes = bboxes
        self.format = format
        # self.normalized = normalized

    # def convert(self, format):
    #     assert format in _formats
    #     if self.format == format:
    #         bboxes = self.bboxes
    #     elif self.format == "xyxy":
    #         if format == "xywh":
    #             bboxes = xyxy2xywh(self.bboxes)
    #         else:
    #             bboxes = xyxy2ltwh(self.bboxes)
    #     elif self.format == "xywh":
    #         if format == "xyxy":
    #             bboxes = xywh2xyxy(self.bboxes)
    #         else:
    #             bboxes = xywh2ltwh(self.bboxes)
    #     else:
    #         if format == "xyxy":
    #             bboxes = ltwh2xyxy(self.bboxes)
    #         else:
    #             bboxes = ltwh2xywh(self.bboxes)
    #
    #     return Bboxes(bboxes, format)

    def convert(self, format):
        """Converts bounding box format from one type to another."""
        assert format in _formats, f'Invalid bounding box format: {format}, format must be one of {_formats}'
        if self.format == format:
            return
        elif self.format == 'xyxy':
            bboxes = xyxy2xywh(self.bboxes) if format == 'xywh' else xyxy2ltwh(self.bboxes)
        elif self.format == 'xywh':
            bboxes = xywh2xyxy(self.bboxes) if format == 'xyxy' else xywh2ltwh(self.bboxes)
        else:
            bboxes = ltwh2xyxy(self.bboxes) if format == 'xyxy' else ltwh2xywh(self.bboxes)
        self.bboxes = bboxes
        self.format = format

    def areas(self):
        """Return box areas."""
        self.convert('xyxy')
        return (self.bboxes[:, 2] - self.bboxes[:, 0]) * (self.bboxes[:, 3] - self.bboxes[:, 1])

    # def denormalize(self, w, h):
    #    if not self.normalized:
    #         return
    #     assert (self.bboxes <= 1.0).all()
    #     self.bboxes[:, 0::2] *= w
    #     self.bboxes[:, 1::2] *= h
    #     self.normalized = False
    #
    # def normalize(self, w, h):
    #     if self.normalized:
    #         return
    #     assert (self.bboxes > 1.0).any()
    #     self.bboxes[:, 0::2] /= w
    #     self.bboxes[:, 1::2] /= h
    #     self.normalized = True

    def mul(self, scale):
        """
        Args:
            scale (tuple) or (list) or (int): the scale for four coords.
        """
        if isinstance(scale, Number):
            scale = to_4tuple(scale)
        assert isinstance(scale, (tuple, list))
        assert len(scale) == 4
        self.bboxes[:, 0] *= scale[0]
        self.bboxes[:, 1] *= scale[1]
        self.bboxes[:, 2] *= scale[2]
        self.bboxes[:, 3] *= scale[3]

    def add(self, offset):
        """
        Args:
            offset (tuple) or (list) or (int): the offset for four coords.
        """
        if isinstance(offset, Number):
            offset = to_4tuple(offset)
        assert isinstance(offset, (tuple, list))
        assert len(offset) == 4
        self.bboxes[:, 0] += offset[0]
        self.bboxes[:, 1] += offset[1]
        self.bboxes[:, 2] += offset[2]
        self.bboxes[:, 3] += offset[3]

    def __len__(self):
        """Return the number of boxes."""
        return len(self.bboxes)

    @classmethod
    def concatenate(cls, boxes_list: List['Bboxes'], axis=0) -> 'Bboxes':
        """
        Concatenate a list of Bboxes objects into a single Bboxes object.

        Args:
            boxes_list (List[Bboxes]): A list of Bboxes objects to concatenate.
            axis (int, optional): The axis along which to concatenate the bounding boxes.
                                   Defaults to 0.

        Returns:
            Bboxes: A new Bboxes object containing the concatenated bounding boxes.

        Note:
            The input should be a list or tuple of Bboxes objects.
        """
        assert isinstance(boxes_list, (list, tuple))
        if not boxes_list:
            return cls(np.empty(0))
        assert all(isinstance(box, Bboxes) for box in boxes_list)

        if len(boxes_list) == 1:
            return boxes_list[0]
        return cls(np.concatenate([b.bboxes for b in boxes_list], axis=axis))

    def __getitem__(self, index) -> 'Bboxes':
        """
        Retrieve a specific bounding box or a set of bounding boxes using indexing.

        Args:
            index (int, slice, or np.ndarray): The index, slice, or boolean array to select
                                               the desired bounding boxes.

        Returns:
            Bboxes: A new Bboxes object containing the selected bounding boxes.

        Raises:
            AssertionError: If the indexed bounding boxes do not form a 2-dimensional matrix.

        Note:
            When using boolean indexing, make sure to provide a boolean array with the same
            length as the number of bounding boxes.
        """
        if isinstance(index, int):
            return Bboxes(self.bboxes[index].view(1, -1))
        b = self.bboxes[index]
        assert b.ndim == 2, f'Indexing on Bboxes with {index} failed to return a matrix!'
        return Bboxes(b)


class Instances:

    def __init__(self, bboxes, obb_theta=None, segments=None, keypoints=None, bbox_format='xywh', normalized=True) -> None:
        """
        Args:
            bboxes (ndarray): bboxes with shape [N, 4].
            obb_theta (ndarray): theta with shape [N, 1]
            segments (list | ndarray): segments.
            keypoints (ndarray): keypoints(x, y, visible) with shape [N, 17, 3].
        """
        if segments is None:
            segments = []
        self._bboxes = Bboxes(bboxes=bboxes, format=bbox_format)
        self.obb_theta = obb_theta
        self.keypoints = keypoints
        self.normalized = normalized

        if len(segments) > 0:
            # list[np.array(1000, 2)] * num_samples
            segments = resample_segments(segments)
            # (N, 1000, 2)
            segments = np.stack(segments, axis=0)
        else:
            segments = np.zeros((0, 1000, 2), dtype=np.float32)
        self.segments = segments

    def convert_bbox(self, format):
        """Convert bounding box format."""
        self._bboxes.convert(format=format)

    def bbox_areas(self):
        """Calculate the area of bounding boxes."""
        self._bboxes.areas()

    def scale(self, scale_w, scale_h, bbox_only=False):
        """this might be similar with denormalize func but without normalized sign."""
        self._bboxes.mul(scale=(scale_w, scale_h, scale_w, scale_h))
        if bbox_only:
            return
        self.segments[..., 0] *= scale_w
        self.segments[..., 1] *= scale_h
        if self.keypoints is not None:
            self.keypoints[..., 0] *= scale_w
            self.keypoints[..., 1] *= scale_h

    def denormalize(self, w, h):
        """Denormalizes boxes, segments, and keypoints from normalized coordinates."""
        if not self.normalized:
            return
        self._bboxes.mul(scale=(w, h, w, h))
        if self.obb_theta is not None:
            self.obb_theta = self.obb_theta * 360 - 180
        self.segments[..., 0] *= w
        self.segments[..., 1] *= h
        if self.keypoints is not None:
            self.keypoints[..., 0] *= w
            self.keypoints[..., 1] *= h
        self.normalized = False

    def normalize(self, w, h):
        """Normalize bounding boxes, segments, and keypoints to image dimensions."""
        if self.normalized:
            return
        self._bboxes.mul(scale=(1 / w, 1 / h, 1 / w, 1 / h))
        if self.obb_theta is not None:
            self.obb_theta = (self.obb_theta + 180) / 360
        self.segments[..., 0] /= w
        self.segments[..., 1] /= h
        if self.keypoints is not None:
            self.keypoints[..., 0] /= w
            self.keypoints[..., 1] /= h
        self.normalized = True

    def add_padding(self, padw, padh):
        """Handle rect and mosaic situation."""
        assert not self.normalized, 'you should add padding with absolute coordinates.'
        self._bboxes.add(offset=(padw, padh, padw, padh))
        self.segments[..., 0] += padw
        self.segments[..., 1] += padh
        if self.keypoints is not None:
            self.keypoints[..., 0] += padw
            self.keypoints[..., 1] += padh

    def __getitem__(self, index) -> 'Instances':
        """
        Retrieve a specific instance or a set of instances using indexing.

        Args:
            index (int, slice, or np.ndarray): The index, slice, or boolean array to select
                                               the desired instances.

        Returns:
            Instances: A new Instances object containing the selected bounding boxes,
                       segments, and keypoints if present.

        Note:
            When using boolean indexing, make sure to provide a boolean array with the same
            length as the number of instances.
        """
        segments = self.segments[index] if len(self.segments) else self.segments
        keypoints = self.keypoints[index] if self.keypoints is not None else None
        bboxes = self.bboxes[index]
        obb_theta = self.obb_theta[index] if self.obb_theta is not None else None
        bbox_format = self._bboxes.format
        return Instances(
            bboxes=bboxes,
            obb_theta=obb_theta,
            segments=segments,
            keypoints=keypoints,
            bbox_format=bbox_format,
            normalized=self.normalized,
        )

    def flipud(self, h):
        """Flips the coordinates of bounding boxes, segments, and keypoints vertically."""
        if self._bboxes.format == 'xyxy':
            y1 = self.bboxes[:, 1].copy()
            y2 = self.bboxes[:, 3].copy()
            self.bboxes[:, 1] = h - y2
            self.bboxes[:, 3] = h - y1
        else:
            self.bboxes[:, 1] = h - self.bboxes[:, 1]
        self.segments[..., 1] = h - self.segments[..., 1]
        if self.normalized:
            self.obb_theta = 1 - self.obb_theta
        else:
            self.obb_theta = -1 * self.obb_theta
        if self.keypoints is not None:
            self.keypoints[..., 1] = h - self.keypoints[..., 1]

    def fliplr(self, w):
        """Reverses the order of the bounding boxes and segments horizontally."""
        if self._bboxes.format == 'xyxy':
            x1 = self.bboxes[:, 0].copy()
            x2 = self.bboxes[:, 2].copy()
            self.bboxes[:, 0] = w - x2
            self.bboxes[:, 2] = w - x1
        else:
            self.bboxes[:, 0] = w - self.bboxes[:, 0]
        self.segments[..., 0] = w - self.segments[..., 0]
        if self.normalized:
            self.obb_theta = np.where(self.obb_theta >= 0.5, 1.5 - self.obb_theta, 0.5 - self.obb_theta)
        else:
            self.obb_theta = np.where(self.obb_theta >= 0, 180 - self.obb_theta, -180 - self.obb_theta)
        if self.keypoints is not None:
            self.keypoints[..., 0] = w - self.keypoints[..., 0]

    def clip(self, w, h):
        """Clips bounding boxes, segments, and keypoints values to stay within image boundaries."""
        ori_format = self._bboxes.format
        self.convert_bbox(format='xyxy')
        self.bboxes[:, [0, 2]] = self.bboxes[:, [0, 2]].clip(0, w)
        self.bboxes[:, [1, 3]] = self.bboxes[:, [1, 3]].clip(0, h)
        if ori_format != 'xyxy':
            self.convert_bbox(format=ori_format)
        self.segments[..., 0] = self.segments[..., 0].clip(0, w)
        self.segments[..., 1] = self.segments[..., 1].clip(0, h)
        if self.keypoints is not None:
            self.keypoints[..., 0] = self.keypoints[..., 0].clip(0, w)
            self.keypoints[..., 1] = self.keypoints[..., 1].clip(0, h)

<<<<<<< HEAD
    def update(self, bboxes, obb_theta=None, segments=None, keypoints=None):
=======
    def update(self, bboxes, segments=None, keypoints=None):
        """Updates instance variables."""
>>>>>>> efc941aa
        new_bboxes = Bboxes(bboxes, format=self._bboxes.format)
        self._bboxes = new_bboxes
        if obb_theta is not None:
            self.obb_theta = obb_theta
        if segments is not None:
            self.segments = segments
        if keypoints is not None:
            self.keypoints = keypoints

    def __len__(self):
        """Return the length of the instance list."""
        return len(self.bboxes)

    @classmethod
    def concatenate(cls, instances_list: List['Instances'], axis=0) -> 'Instances':
        """
        Concatenates a list of Instances objects into a single Instances object.

        Args:
            instances_list (List[Instances]): A list of Instances objects to concatenate.
            axis (int, optional): The axis along which the arrays will be concatenated. Defaults to 0.

        Returns:
            Instances: A new Instances object containing the concatenated bounding boxes,
                       segments, and keypoints if present.

        Note:
            The `Instances` objects in the list should have the same properties, such as
            the format of the bounding boxes, whether keypoints are present, and if the
            coordinates are normalized.
        """
        assert isinstance(instances_list, (list, tuple))
        if not instances_list:
            return cls(np.empty(0))
        assert all(isinstance(instance, Instances) for instance in instances_list)

        if len(instances_list) == 1:
            return instances_list[0]

        use_keypoint = instances_list[0].keypoints is not None
        use_obb = instances_list[0].obb_theta is not None
        bbox_format = instances_list[0]._bboxes.format
        normalized = instances_list[0].normalized

        cat_boxes = np.concatenate([ins.bboxes for ins in instances_list], axis=axis)
        cat_segments = np.concatenate([b.segments for b in instances_list], axis=axis)
        cat_keypoints = np.concatenate([b.keypoints for b in instances_list], axis=axis) if use_keypoint else None
        cat_obb_theta = np.concatenate([b.obb_theta for b in instances_list], axis=axis) if use_obb else None

        return cls(cat_boxes, cat_obb_theta, cat_segments, cat_keypoints, bbox_format, normalized)

    @property
    def bboxes(self):
        """Return bounding boxes."""
        return self._bboxes.bboxes<|MERGE_RESOLUTION|>--- conflicted
+++ resolved
@@ -342,12 +342,8 @@
             self.keypoints[..., 0] = self.keypoints[..., 0].clip(0, w)
             self.keypoints[..., 1] = self.keypoints[..., 1].clip(0, h)
 
-<<<<<<< HEAD
     def update(self, bboxes, obb_theta=None, segments=None, keypoints=None):
-=======
-    def update(self, bboxes, segments=None, keypoints=None):
         """Updates instance variables."""
->>>>>>> efc941aa
         new_bboxes = Bboxes(bboxes, format=self._bboxes.format)
         self._bboxes = new_bboxes
         if obb_theta is not None:
