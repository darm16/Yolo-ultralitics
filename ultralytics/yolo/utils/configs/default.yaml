# YOLO 🚀 by Ultralytics, GPL-3.0 license
# Default training settings and hyperparameters for medium-augmentation COCO training

# Task and Mode
task: "classify" # choices=['detect', 'segment', 'classify', 'init'] # init is a special case
mode: "train" # choice=['train', 'val', 'infer']

# Train settings -------------------------------------------------------------------------------------------------------
model: null  # i.e. yolov5s.pt, yolo.yaml
data: null  # i.e. coco128.yaml
epochs: 300
batch_size: 16
img_size: 640
nosave: False
cache: False  # True/ram, disk or False
device: ''  # cuda device, i.e. 0 or 0,1,2,3 or cpu
workers: 8
project: 'runs'
name: 'exp'
exist_ok: False
pretrained: False
optimizer: 'SGD'  # choices=['SGD', 'Adam', 'AdamW', 'RMSProp']
verbose: False
seed: 0
deterministic: True
local_rank: -1
single_cls: False  # train multi-class data as single-class
image_weights: False  # use weighted image selection for training
rect: False  # support rectangular training
cos_lr: False # Use cosine LR scheduler
<<<<<<< HEAD
# Segmentation
overlap_mask: True  # masks overlap
mask_ratio: 4  # mask downsample ratio
# Classification
dropout: False # use dropout
=======
overlap_mask: True  # Segmentation masks overlap
mask_ratio: 4  # Segmentation mask downsample ratio
noval: False
>>>>>>> 3a241e4c

# Val/Test settings ----------------------------------------------------------------------------------------------------
save_json: False
save_hybrid: False
conf_thres: 0.001
iou_thres: 0.6
max_det: 300
half: True
dnn: False # use OpenCV DNN for ONNX inference
plots: False
save_txt: False

# Hyperparameters ------------------------------------------------------------------------------------------------------
lr0: 0.01  # initial learning rate (SGD=1E-2, Adam=1E-3)
lrf: 0.01  # final OneCycleLR learning rate (lr0 * lrf)
momentum: 0.937  # SGD momentum/Adam beta1
weight_decay: 0.0005  # optimizer weight decay 5e-4
warmup_epochs: 3.0  # warmup epochs (fractions ok)
warmup_momentum: 0.8  # warmup initial momentum
warmup_bias_lr: 0.1  # warmup initial bias lr
box: 0.05  # box loss gain
cls: 0.5  # cls loss gain
cls_pw: 1.0  # cls BCELoss positive_weight
obj: 1.0  # obj loss gain (scale with pixels)
obj_pw: 1.0  # obj BCELoss positive_weight
iou_t: 0.20  # IoU training threshold
anchor_t: 4.0  # anchor-multiple threshold
# anchors: 3  # anchors per output layer (0 to ignore)
fl_gamma: 0.0  # focal loss gamma (efficientDet default gamma=1.5)
label_smoothing: 0.0
nbs: 64 # nominal batch size
# anchors: 3
augment_hyp:
  hsv_h: 0.015  # image HSV-Hue augmentation (fraction)
  hsv_s: 0.7  # image HSV-Saturation augmentation (fraction)
  hsv_v: 0.4  # image HSV-Value augmentation (fraction)
  degrees: 0.0  # image rotation (+/- deg)
  translate: 0.1  # image translation (+/- fraction)
  scale: 0.5  # image scale (+/- gain)
  shear: 0.0  # image shear (+/- deg)
  perspective: 0.0  # image perspective (+/- fraction), range 0-0.001
  flipud: 0.0  # image flip up-down (probability)
  fliplr: 0.5  # image flip left-right (probability)
  mosaic: 1.0  # image mosaic (probability)
  mixup: 0.0  # image mixup (probability)
  copy_paste: 0.0  # segment copy-paste (probability)

# Hydra configs --------------------------------------------------------------------------------------------------------
hydra:
  output_subdir: null  # disable hydra directory creation
  run:
    dir: .<|MERGE_RESOLUTION|>--- conflicted
+++ resolved
@@ -28,19 +28,15 @@
 image_weights: False  # use weighted image selection for training
 rect: False  # support rectangular training
 cos_lr: False # Use cosine LR scheduler
-<<<<<<< HEAD
 # Segmentation
 overlap_mask: True  # masks overlap
 mask_ratio: 4  # mask downsample ratio
 # Classification
 dropout: False # use dropout
-=======
-overlap_mask: True  # Segmentation masks overlap
-mask_ratio: 4  # Segmentation mask downsample ratio
-noval: False
->>>>>>> 3a241e4c
+
 
 # Val/Test settings ----------------------------------------------------------------------------------------------------
+noval: False
 save_json: False
 save_hybrid: False
 conf_thres: 0.001
