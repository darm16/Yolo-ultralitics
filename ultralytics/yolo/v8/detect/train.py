# Ultralytics YOLO 🚀, GPL-3.0 license
from copy import copy

import torch
import torch.nn as nn

from ultralytics.nn.tasks import DetectionModel
from ultralytics.yolo import v8
from ultralytics.yolo.data import build_dataloader
from ultralytics.yolo.data.dataloaders.v5loader import create_dataloader
from ultralytics.yolo.engine.trainer import BaseTrainer
from ultralytics.yolo.utils import DEFAULT_CFG, colorstr
from ultralytics.yolo.utils.loss import BboxLoss
from ultralytics.yolo.utils.ops import xywh2xyxy
from ultralytics.yolo.utils.plotting import plot_images, plot_results
from ultralytics.yolo.utils.tal import TaskAlignedAssigner, dist2bbox, make_anchors
from ultralytics.yolo.utils.torch_utils import de_parallel


# BaseTrainer python usage
class DetectionTrainer(BaseTrainer):

    def get_dataloader(self, dataset_path, batch_size, mode="train", rank=0):
        # TODO: manage splits differently
        # calculate stride - check if model is initialized
        gs = max(int(de_parallel(self.model).stride.max() if self.model else 0), 32)
        return create_dataloader(path=dataset_path,
                                 imgsz=self.args.imgsz,
                                 batch_size=batch_size,
                                 stride=gs,
                                 hyp=vars(self.args),
                                 augment=mode == "train",
                                 cache=self.args.cache,
                                 pad=0 if mode == "train" else 0.5,
                                 rect=self.args.rect or mode == "val",
                                 rank=rank,
                                 workers=self.args.workers,
                                 close_mosaic=self.args.close_mosaic != 0,
                                 prefix=colorstr(f'{mode}: '),
                                 shuffle=mode == "train",
                                 seed=self.args.seed)[0] if self.args.v5loader else \
            build_dataloader(self.args, batch_size, img_path=dataset_path, stride=gs, rank=rank, mode=mode,
<<<<<<< HEAD
                             rect=mode == "val")[0]
=======
                             rect=mode == "val", names=self.data['names'])[0]
>>>>>>> 254adfa6

    def preprocess_batch(self, batch):
        batch["img"] = batch["img"].to(self.device, non_blocking=True).float() / 255
        return batch

    def set_model_attributes(self):
        # nl = de_parallel(self.model).model[-1].nl  # number of detection layers (to scale hyps)
        # self.args.box *= 3 / nl  # scale to layers
        # self.args.cls *= self.data["nc"] / 80 * 3 / nl  # scale to classes and layers
        # self.args.cls *= (self.args.imgsz / 640) ** 2 * 3 / nl  # scale to image size and layers
        self.model.nc = self.data["nc"]  # attach number of classes to model
        self.model.names = self.data["names"]  # attach class names to model
        self.model.args = self.args  # attach hyperparameters to model
        # TODO: self.model.class_weights = labels_to_class_weights(dataset.labels, nc).to(device) * nc

    def get_model(self, cfg=None, weights=None, verbose=True):
        model = DetectionModel(cfg, ch=3, nc=self.data["nc"], verbose=verbose)
        if weights:
            model.load(weights)

        return model

    def get_validator(self):
        self.loss_names = 'box_loss', 'cls_loss', 'dfl_loss'
        return v8.detect.DetectionValidator(self.test_loader,
                                            save_dir=self.save_dir,
                                            logger=self.console,
                                            args=copy(self.args))

    def criterion(self, preds, batch):
        if not hasattr(self, 'compute_loss'):
            self.compute_loss = Loss(de_parallel(self.model))
        return self.compute_loss(preds, batch)

    def label_loss_items(self, loss_items=None, prefix="train"):
        """
        Returns a loss dict with labelled training loss items tensor
        """
        # Not needed for classification but necessary for segmentation & detection
        keys = [f"{prefix}/{x}" for x in self.loss_names]
        if loss_items is not None:
            loss_items = [round(float(x), 5) for x in loss_items]  # convert tensors to 5 decimal place floats
            return dict(zip(keys, loss_items))
        else:
            return keys

    def progress_string(self):
        return ('\n' + '%11s' *
                (4 + len(self.loss_names))) % ('Epoch', 'GPU_mem', *self.loss_names, 'Instances', 'Size')

    def plot_training_samples(self, batch, ni):
        plot_images(images=batch["img"],
                    batch_idx=batch["batch_idx"],
                    cls=batch["cls"].squeeze(-1),
                    bboxes=batch["bboxes"],
                    paths=batch["im_file"],
                    fname=self.save_dir / f"train_batch{ni}.jpg")

    def plot_metrics(self):
        plot_results(file=self.csv)  # save results.png


# Criterion class for computing training losses
class Loss:

    def __init__(self, model):  # model must be de-paralleled

        device = next(model.parameters()).device  # get model device
        h = model.args  # hyperparameters

        m = model.model[-1]  # Detect() module
        self.bce = nn.BCEWithLogitsLoss(reduction='none')
        self.hyp = h
        self.stride = m.stride  # model strides
        self.nc = m.nc  # number of classes
        self.no = m.no
        self.reg_max = m.reg_max
        self.device = device

        self.use_dfl = m.reg_max > 1
        roll_out_thr = h.min_memory if h.min_memory > 1 else 64 if h.min_memory else 0  # 64 is default

        self.assigner = TaskAlignedAssigner(topk=10,
                                            num_classes=self.nc,
                                            alpha=0.5,
                                            beta=6.0,
                                            roll_out_thr=roll_out_thr)
        self.bbox_loss = BboxLoss(m.reg_max - 1, use_dfl=self.use_dfl).to(device)
        self.proj = torch.arange(m.reg_max, dtype=torch.float, device=device)

    def preprocess(self, targets, batch_size, scale_tensor):
        if targets.shape[0] == 0:
            out = torch.zeros(batch_size, 0, 5, device=self.device)
        else:
            i = targets[:, 0]  # image index
            _, counts = i.unique(return_counts=True)
            out = torch.zeros(batch_size, counts.max(), 5, device=self.device)
            for j in range(batch_size):
                matches = i == j
                n = matches.sum()
                if n:
                    out[j, :n] = targets[matches, 1:]
            out[..., 1:5] = xywh2xyxy(out[..., 1:5].mul_(scale_tensor))
        return out

    def bbox_decode(self, anchor_points, pred_dist):
        if self.use_dfl:
            b, a, c = pred_dist.shape  # batch, anchors, channels
            pred_dist = pred_dist.view(b, a, 4, c // 4).softmax(3).matmul(self.proj.type(pred_dist.dtype))
            # pred_dist = pred_dist.view(b, a, c // 4, 4).transpose(2,3).softmax(3).matmul(self.proj.type(pred_dist.dtype))
            # pred_dist = (pred_dist.view(b, a, c // 4, 4).softmax(2) * self.proj.type(pred_dist.dtype).view(1, 1, -1, 1)).sum(2)
        return dist2bbox(pred_dist, anchor_points, xywh=False)

    def __call__(self, preds, batch):
        loss = torch.zeros(3, device=self.device)  # box, cls, dfl
        feats = preds[1] if isinstance(preds, tuple) else preds
        pred_distri, pred_scores = torch.cat([xi.view(feats[0].shape[0], self.no, -1) for xi in feats], 2).split(
            (self.reg_max * 4, self.nc), 1)

        pred_scores = pred_scores.permute(0, 2, 1).contiguous()
        pred_distri = pred_distri.permute(0, 2, 1).contiguous()

        dtype = pred_scores.dtype
        batch_size = pred_scores.shape[0]
        imgsz = torch.tensor(feats[0].shape[2:], device=self.device, dtype=dtype) * self.stride[0]  # image size (h,w)
        anchor_points, stride_tensor = make_anchors(feats, self.stride, 0.5)

        # targets
        targets = torch.cat((batch["batch_idx"].view(-1, 1), batch["cls"].view(-1, 1), batch["bboxes"]), 1)
        targets = self.preprocess(targets.to(self.device), batch_size, scale_tensor=imgsz[[1, 0, 1, 0]])
        gt_labels, gt_bboxes = targets.split((1, 4), 2)  # cls, xyxy
        mask_gt = gt_bboxes.sum(2, keepdim=True).gt_(0)

        # pboxes
        pred_bboxes = self.bbox_decode(anchor_points, pred_distri)  # xyxy, (b, h*w, 4)

        _, target_bboxes, target_scores, fg_mask, _ = self.assigner(
            pred_scores.detach().sigmoid(), (pred_bboxes.detach() * stride_tensor).type(gt_bboxes.dtype),
            anchor_points * stride_tensor, gt_labels, gt_bboxes, mask_gt)

        target_bboxes /= stride_tensor
        target_scores_sum = max(target_scores.sum(), 1)

        # cls loss
        # loss[1] = self.varifocal_loss(pred_scores, target_scores, target_labels) / target_scores_sum  # VFL way
        loss[1] = self.bce(pred_scores, target_scores.to(dtype)).sum() / target_scores_sum  # BCE

        # bbox loss
        if fg_mask.sum():
            loss[0], loss[2] = self.bbox_loss(pred_distri, pred_bboxes, anchor_points, target_bboxes, target_scores,
                                              target_scores_sum, fg_mask)

        loss[0] *= self.hyp.box  # box gain
        loss[1] *= self.hyp.cls  # cls gain
        loss[2] *= self.hyp.dfl  # dfl gain

        return loss.sum() * batch_size, loss.detach()  # loss(box, cls, dfl)


def train(cfg=DEFAULT_CFG, use_python=False):
    model = cfg.model or "yolov8n.pt"
    data = cfg.data or "coco128.yaml"  # or yolo.ClassificationDataset("mnist")
    device = cfg.device if cfg.device is not None else ''

    args = dict(model=model, data=data, device=device)
    if use_python:
        from ultralytics import YOLO
        YOLO(model).train(**args)
    else:
        trainer = DetectionTrainer(overrides=args)
        trainer.train()


if __name__ == "__main__":
    train()<|MERGE_RESOLUTION|>--- conflicted
+++ resolved
@@ -40,11 +40,7 @@
                                  shuffle=mode == "train",
                                  seed=self.args.seed)[0] if self.args.v5loader else \
             build_dataloader(self.args, batch_size, img_path=dataset_path, stride=gs, rank=rank, mode=mode,
-<<<<<<< HEAD
-                             rect=mode == "val")[0]
-=======
                              rect=mode == "val", names=self.data['names'])[0]
->>>>>>> 254adfa6
 
     def preprocess_batch(self, batch):
         batch["img"] = batch["img"].to(self.device, non_blocking=True).float() / 255
