--- conflicted
+++ resolved
@@ -68,12 +68,8 @@
 
         return  # dont return ckpt. Classification doesn't support resume
 
-<<<<<<< HEAD
     def get_dataloader(self, dataset_path, batch_size=16, rank=0, mode="train", transforms=None):
         # TODO: Add transforms for ClassificationTrainer
-=======
-    def get_dataloader(self, dataset_path, batch_size=16, rank=0, mode='train'):
->>>>>>> 3ea65941
         loader = build_classification_dataloader(path=dataset_path,
                                                  imgsz=self.args.imgsz,
                                                  batch_size=batch_size if mode == 'train' else (batch_size * 2),
