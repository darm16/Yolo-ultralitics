--- conflicted
+++ resolved
@@ -265,10 +265,6 @@
     def _do_train(self, world_size=1):
         """Train completed, evaluate and plot if specified by arguments."""
         if world_size > 1:
-<<<<<<< HEAD
-            # self._pre_caching_dataset()
-=======
->>>>>>> e2e3e367
             self._setup_ddp(world_size)
 
         self._setup_train(world_size)
