--- conflicted
+++ resolved
@@ -119,12 +119,7 @@
                 self.args.workers = 0  # faster CPU val as time dominated by inference, not dataloading
             if not pt:
                 self.args.rect = False
-            self.dataloader = self.dataloader or \
-<<<<<<< HEAD
-                              self.get_dataloader(self.data.get(self.args.val_split), self.args.batch)
-=======
-                              self.get_dataloader(self.data.get("val") or self.data.get("test"), self.args.batch)
->>>>>>> a5a3ce88
+            self.dataloader = self.dataloader or self.get_dataloader(self.data.get(self.args.val_split), self.args.batch)
 
             model.eval()
             model.warmup(imgsz=(1 if pt else self.args.batch, 3, imgsz, imgsz))  # warmup
