--- conflicted
+++ resolved
@@ -23,7 +23,6 @@
         DetectionModel, yolo.v8.detect.DetectionTrainer, yolo.v8.detect.DetectionValidator,
         yolo.v8.detect.DetectionPredictor],
     'segment': [
-<<<<<<< HEAD
         SegmentationModel, 'yolo.TYPE.segment.SegmentationTrainer', 'yolo.TYPE.segment.SegmentationValidator',
         'yolo.TYPE.segment.SegmentationPredictor'],
     "keypoint": [
@@ -32,10 +31,7 @@
     ] # temp untill keypoint modes are not  implemented
         
         }
-=======
-        SegmentationModel, yolo.v8.segment.SegmentationTrainer, yolo.v8.segment.SegmentationValidator,
-        yolo.v8.segment.SegmentationPredictor]}
->>>>>>> 74e4c948
+
 
 
 class YOLO:
