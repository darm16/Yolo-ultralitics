# Ultralytics YOLO 🚀, GPL-3.0 license
"""
Export a YOLOv8 PyTorch model to other formats. TensorFlow exports authored by https://github.com/zldrobit

Format                  | `format=argument`         | Model
---                     | ---                       | ---
PyTorch                 | -                         | yolov8n.pt
TorchScript             | `torchscript`             | yolov8n.torchscript
ONNX                    | `onnx`                    | yolov8n.onnx
OpenVINO                | `openvino`                | yolov8n_openvino_model/
TensorRT                | `engine`                  | yolov8n.engine
CoreML                  | `coreml`                  | yolov8n.mlmodel
TensorFlow SavedModel   | `saved_model`             | yolov8n_saved_model/
TensorFlow GraphDef     | `pb`                      | yolov8n.pb
TensorFlow Lite         | `tflite`                  | yolov8n.tflite
TensorFlow Edge TPU     | `edgetpu`                 | yolov8n_edgetpu.tflite
TensorFlow.js           | `tfjs`                    | yolov8n_web_model/
PaddlePaddle            | `paddle`                  | yolov8n_paddle_model/

Requirements:
    $ pip install ultralytics[export]

Python:
    from ultralytics import YOLO
    model = YOLO('yolov8n.pt')
    results = model.export(format='onnx')

CLI:
    $ yolo mode=export model=yolov8n.pt format=onnx

Inference:
    $ yolo predict model=yolov8n.pt                 # PyTorch
                         yolov8n.torchscript        # TorchScript
                         yolov8n.onnx               # ONNX Runtime or OpenCV DNN with --dnn
                         yolov8n_openvino_model     # OpenVINO
                         yolov8n.engine             # TensorRT
                         yolov8n.mlmodel            # CoreML (macOS-only)
                         yolov8n_saved_model        # TensorFlow SavedModel
                         yolov8n.pb                 # TensorFlow GraphDef
                         yolov8n.tflite             # TensorFlow Lite
                         yolov8n_edgetpu.tflite     # TensorFlow Edge TPU
                         yolov8n_paddle_model       # PaddlePaddle

TensorFlow.js:
    $ cd .. && git clone https://github.com/zldrobit/tfjs-yolov5-example.git && cd tfjs-yolov5-example
    $ npm install
    $ ln -s ../../yolov5/yolov8n_web_model public/yolov8n_web_model
    $ npm start
"""
import json
import os
import platform
import subprocess
import time
import warnings
from collections import defaultdict
from copy import deepcopy
from pathlib import Path

import numpy as np
import pandas as pd
import torch

from ultralytics.nn.autobackend import check_class_names
from ultralytics.nn.modules import C2f, Detect, Segment
from ultralytics.nn.tasks import DetectionModel, SegmentationModel
from ultralytics.yolo.cfg import get_cfg
from ultralytics.yolo.data.dataloaders.stream_loaders import LoadImages
from ultralytics.yolo.data.utils import IMAGENET_MEAN, IMAGENET_STD, check_det_dataset
from ultralytics.yolo.utils import (DEFAULT_CFG, LINUX, LOGGER, MACOS, __version__, callbacks, colorstr,
                                    get_default_args, yaml_save)
from ultralytics.yolo.utils.checks import check_imgsz, check_requirements, check_version
from ultralytics.yolo.utils.files import file_size
from ultralytics.yolo.utils.ops import Profile
from ultralytics.yolo.utils.torch_utils import get_latest_opset, select_device, smart_inference_mode

ARM64 = platform.machine() in ('arm64', 'aarch64')


def export_formats():
    # YOLOv8 export formats
    x = [
        ['PyTorch', '-', '.pt', True, True],
        ['TorchScript', 'torchscript', '.torchscript', True, True],
        ['ONNX', 'onnx', '.onnx', True, True],
        ['OpenVINO', 'openvino', '_openvino_model', True, False],
        ['TensorRT', 'engine', '.engine', False, True],
        ['CoreML', 'coreml', '.mlmodel', True, False],
        ['TensorFlow SavedModel', 'saved_model', '_saved_model', True, True],
        ['TensorFlow GraphDef', 'pb', '.pb', True, True],
        ['TensorFlow Lite', 'tflite', '.tflite', True, False],
        ['TensorFlow Edge TPU', 'edgetpu', '_edgetpu.tflite', True, False],
        ['TensorFlow.js', 'tfjs', '_web_model', True, False],
        ['PaddlePaddle', 'paddle', '_paddle_model', True, True], ]
    return pd.DataFrame(x, columns=['Format', 'Argument', 'Suffix', 'CPU', 'GPU'])


EXPORT_FORMATS_LIST = list(export_formats()['Argument'][1:])
EXPORT_FORMATS_TABLE = str(export_formats())


def gd_outputs(gd):
    # TensorFlow GraphDef model output node names
    name_list, input_list = [], []
    for node in gd.node:  # tensorflow.core.framework.node_def_pb2.NodeDef
        name_list.append(node.name)
        input_list.extend(node.input)
    return sorted(f'{x}:0' for x in list(set(name_list) - set(input_list)) if not x.startswith('NoOp'))


def try_export(inner_func):
    # YOLOv8 export decorator, i..e @try_export
    inner_args = get_default_args(inner_func)

    def outer_func(*args, **kwargs):
        prefix = inner_args['prefix']
        try:
            with Profile() as dt:
                f, model = inner_func(*args, **kwargs)
            LOGGER.info(f'{prefix} export success ✅ {dt.t:.1f}s, saved as {f} ({file_size(f):.1f} MB)')
            return f, model
        except Exception as e:
            LOGGER.info(f'{prefix} export failure ❌ {dt.t:.1f}s: {e}')
            return None, None

    return outer_func


class Exporter:
    """
    Exporter

    A class for exporting a model.

    Attributes:
        args (SimpleNamespace): Configuration for the exporter.
        save_dir (Path): Directory to save results.
    """

    def __init__(self, cfg=DEFAULT_CFG, overrides=None):
        """
        Initializes the Exporter class.

        Args:
            cfg (str, optional): Path to a configuration file. Defaults to DEFAULT_CFG.
            overrides (dict, optional): Configuration overrides. Defaults to None.
        """
        self.args = get_cfg(cfg, overrides)
        self.callbacks = defaultdict(list, callbacks.default_callbacks)  # add callbacks
        callbacks.add_integration_callbacks(self)

    @smart_inference_mode()
    def __call__(self, model=None):
        self.run_callbacks('on_export_start')
        t = time.time()
        format = self.args.format.lower()  # to lowercase
        if format in {'tensorrt', 'trt'}:  # engine aliases
            format = 'engine'
        fmts = tuple(export_formats()['Argument'][1:])  # available export formats
        flags = [x == format for x in fmts]
        if sum(flags) != 1:
            raise ValueError(f"Invalid export format='{format}'. Valid formats are {fmts}")
        jit, onnx, xml, engine, coreml, saved_model, pb, tflite, edgetpu, tfjs, paddle = flags  # export booleans

        # Load PyTorch model
        self.device = select_device('cpu' if self.args.device is None else self.args.device)
        if self.args.half and onnx and self.device.type == 'cpu':
            LOGGER.warning('WARNING ⚠️ half=True only compatible with GPU export, i.e. use device=0')
            self.args.half = False
            assert not self.args.dynamic, 'half=True not compatible with dynamic=True, i.e. use only one.'

        # Checks
        model.names = check_class_names(model.names)
        self.imgsz = check_imgsz(self.args.imgsz, stride=model.stride, min_dim=2)  # check image size
        if self.args.optimize:
            assert self.device.type == 'cpu', '--optimize not compatible with cuda devices, i.e. use --device cpu'
        if edgetpu and not LINUX:
            raise SystemError('Edge TPU export only supported on Linux. See https://coral.ai/docs/edgetpu/compiler/')

        # Input
        im = torch.zeros(self.args.batch, 3, *self.imgsz).to(self.device)
        file = Path(getattr(model, 'pt_path', None) or getattr(model, 'yaml_file', None) or model.yaml['yaml_file'])
        if file.suffix == '.yaml':
            file = Path(file.name)

        # Update model
        model = deepcopy(model).to(self.device)
        for p in model.parameters():
            p.requires_grad = False
        model.eval()
        model.float()
        model = model.fuse()
        for k, m in model.named_modules():
            if isinstance(m, (Detect, Segment)):
                m.dynamic = self.args.dynamic
                m.export = True
                m.format = self.args.format
            elif isinstance(m, C2f) and not edgetpu:
                # EdgeTPU does not support FlexSplitV while split provides cleaner ONNX graph
                m.forward = m.forward_split

        y = None
        for _ in range(2):
            y = model(im)  # dry runs
        if self.args.half and (engine or onnx) and self.device.type != 'cpu':
            im, model = im.half(), model.half()  # to FP16

        # Warnings
        warnings.filterwarnings('ignore', category=torch.jit.TracerWarning)  # suppress TracerWarning
        warnings.filterwarnings('ignore', category=UserWarning)  # suppress shape prim::Constant missing ONNX warning
        warnings.filterwarnings('ignore', category=DeprecationWarning)  # suppress CoreML np.bool deprecation warning

        # Assign
        self.im = im
        self.model = model
        self.file = file
        self.output_shape = tuple(y.shape) if isinstance(y, torch.Tensor) else tuple(tuple(x.shape) for x in y)
        self.pretty_name = Path(self.model.yaml.get('yaml_file', self.file)).stem.replace('yolo', 'YOLO')
        description = f'Ultralytics {self.pretty_name} model ' + f'trained on {Path(self.args.data).name}' \
            if self.args.data else '(untrained)'
        self.metadata = {
            'description': description,
            'author': 'Ultralytics',
            'license': 'GPL-3.0 https://ultralytics.com/license',
            'version': __version__,
            'stride': int(max(model.stride)),
            'task': model.task,
            'batch': self.args.batch,
            'imgsz': self.imgsz,
            'names': model.names}  # model metadata

        LOGGER.info(f"\n{colorstr('PyTorch:')} starting from {file} with input shape {tuple(im.shape)} BCHW and "
                    f'output shape(s) {self.output_shape} ({file_size(file):.1f} MB)')

        # Exports
        f = [''] * len(fmts)  # exported filenames
        if jit:  # TorchScript
            f[0], _ = self._export_torchscript()
        if engine:  # TensorRT required before ONNX
            f[1], _ = self._export_engine()
        if onnx or xml:  # OpenVINO requires ONNX
            f[2], _ = self._export_onnx()
        if xml:  # OpenVINO
            f[3], _ = self._export_openvino()
        if coreml:  # CoreML
            f[4], _ = self._export_coreml()
        if any((saved_model, pb, tflite, edgetpu, tfjs)):  # TensorFlow formats
<<<<<<< HEAD

            assert not isinstance(model, ClassificationModel), 'ClassificationModel TF exports not yet supported.'

            s_model = None
            if saved_model:
                f[5], s_model = self._export_tensorflow_model(keras=pb, int8=self.args.int8 or edgetpu)
            if pb or tfjs:  # pb prerequisite to tfjs
                f[6], s_model = self._export_tensorflow_model(pb=pb, int8=False)
            if tflite or edgetpu:
                f[7], s_model = self._export_tensorflow_model(pb=False, int8=self.args.int8 or edgetpu)
                if edgetpu:
                    raise NotImplementedError('YOLOv8 Edgetpu export support is still under development. ')
                    f[8], _ = self._export_edgetpu()
                    self._add_tflite_metadata(f[8] or f[7], num_outputs=len(s_model.outputs))
=======
            self.args.int8 |= edgetpu
            f[5], s_model = self._export_saved_model()
            if pb or tfjs:  # pb prerequisite to tfjs
                f[6], _ = self._export_pb(s_model)
            if tflite:
                f[7], _ = self._export_tflite(s_model, nms=False, agnostic_nms=self.args.agnostic_nms)
            if edgetpu:
                f[8], _ = self._export_edgetpu(tflite_model=str(
                    Path(f[5]) / (self.file.stem + '_full_integer_quant.tflite')))  # int8 in/out
>>>>>>> 790f9c06
            if tfjs:
                f[9], _ = self._export_tfjs()
        if paddle:  # PaddlePaddle
            f[10], _ = self._export_paddle()

        # Finish
        f = [str(x) for x in f if x]  # filter out '' and None
        if any(f):
            f = str(Path(f[-1]))
            square = self.imgsz[0] == self.imgsz[1]
            s = '' if square else f"WARNING ⚠️ non-PyTorch val requires square images, 'imgsz={self.imgsz}' will not " \
                                  f"work. Use export 'imgsz={max(self.imgsz)}' if val is required."
            imgsz = self.imgsz[0] if square else str(self.imgsz)[1:-1].replace(' ', '')
            data = f'data={self.args.data}' if model.task == 'segment' and format == 'pb' else ''
            LOGGER.info(
                f'\nExport complete ({time.time() - t:.1f}s)'
                f"\nResults saved to {colorstr('bold', file.parent.resolve())}"
                f'\nPredict:         yolo predict task={model.task} model={f} imgsz={imgsz} {data}'
                f'\nValidate:        yolo val task={model.task} model={f} imgsz={imgsz} data={self.args.data} {s}'
                f'\nVisualize:       https://netron.app')

        self.run_callbacks('on_export_end')
        return f  # return list of exported files/dirs

    @try_export
    def _export_torchscript(self, prefix=colorstr('TorchScript:')):
        # YOLOv8 TorchScript model export
        LOGGER.info(f'\n{prefix} starting export with torch {torch.__version__}...')
        f = self.file.with_suffix('.torchscript')

        ts = torch.jit.trace(self.model, self.im, strict=False)
        extra_files = {'config.txt': json.dumps(self.metadata)}  # torch._C.ExtraFilesMap()
        if self.args.optimize:  # https://pytorch.org/tutorials/recipes/mobile_interpreter.html
            LOGGER.info(f'{prefix} optimizing for mobile...')
            from torch.utils.mobile_optimizer import optimize_for_mobile
            optimize_for_mobile(ts)._save_for_lite_interpreter(str(f), _extra_files=extra_files)
        else:
            ts.save(str(f), _extra_files=extra_files)
        return f, None

    @try_export
    def _export_onnx(self, prefix=colorstr('ONNX:')):
        # YOLOv8 ONNX export
        requirements = ['onnx>=1.12.0']
        if self.args.simplify:
            requirements += ['onnxsim>=0.4.17', 'onnxruntime-gpu' if torch.cuda.is_available() else 'onnxruntime']
        check_requirements(requirements)
        import onnx  # noqa

        LOGGER.info(f'\n{prefix} starting export with onnx {onnx.__version__}...')
        f = str(self.file.with_suffix('.onnx'))

        output_names = ['output0', 'output1'] if isinstance(self.model, SegmentationModel) else ['output0']
        dynamic = self.args.dynamic
        if dynamic:
            dynamic = {'images': {0: 'batch', 2: 'height', 3: 'width'}}  # shape(1,3,640,640)
            if isinstance(self.model, SegmentationModel):
                dynamic['output0'] = {0: 'batch', 1: 'anchors'}  # shape(1,25200,85)
                dynamic['output1'] = {0: 'batch', 2: 'mask_height', 3: 'mask_width'}  # shape(1,32,160,160)
            elif isinstance(self.model, DetectionModel):
                dynamic['output0'] = {0: 'batch', 1: 'anchors'}  # shape(1,25200,85)

        torch.onnx.export(
            self.model.cpu() if dynamic else self.model,  # --dynamic only compatible with cpu
            self.im.cpu() if dynamic else self.im,
            f,
            verbose=False,
            opset_version=self.args.opset or get_latest_opset(),
            do_constant_folding=True,  # WARNING: DNN inference with torch>=1.12 may require do_constant_folding=False
            input_names=['images'],
            output_names=output_names,
            dynamic_axes=dynamic or None)

        # Checks
        model_onnx = onnx.load(f)  # load onnx model
        # onnx.checker.check_model(model_onnx)  # check onnx model

        # Simplify
        if self.args.simplify:
            try:
                import onnxsim

                LOGGER.info(f'{prefix} simplifying with onnxsim {onnxsim.__version__}...')
                # subprocess.run(f'onnxsim {f} {f}', shell=True)
                model_onnx, check = onnxsim.simplify(model_onnx)
                assert check, 'Simplified ONNX model could not be validated'
            except Exception as e:
                LOGGER.info(f'{prefix} simplifier failure: {e}')

        # Metadata
        for k, v in self.metadata.items():
            meta = model_onnx.metadata_props.add()
            meta.key, meta.value = k, str(v)

        onnx.save(model_onnx, f)
        return f, model_onnx

    @try_export
    def _export_openvino(self, prefix=colorstr('OpenVINO:')):
        # YOLOv8 OpenVINO export
        check_requirements('openvino-dev>=2022.3')  # requires openvino-dev: https://pypi.org/project/openvino-dev/
        import openvino.runtime as ov  # noqa
        from openvino.tools import mo  # noqa

        LOGGER.info(f'\n{prefix} starting export with openvino {ov.__version__}...')
        f = str(self.file).replace(self.file.suffix, f'_openvino_model{os.sep}')
        f_onnx = self.file.with_suffix('.onnx')
        f_ov = str(Path(f) / self.file.with_suffix('.xml').name)

        ov_model = mo.convert_model(f_onnx,
                                    model_name=self.pretty_name,
                                    framework='onnx',
                                    compress_to_fp16=self.args.half)  # export
        ov.serialize(ov_model, f_ov)  # save
        yaml_save(Path(f) / 'metadata.yaml', self.metadata)  # add metadata.yaml
        return f, None

    @try_export
    def _export_paddle(self, prefix=colorstr('PaddlePaddle:')):
        # YOLOv8 Paddle export
        check_requirements(('paddlepaddle', 'x2paddle'))
        import x2paddle  # noqa
        from x2paddle.convert import pytorch2paddle  # noqa

        LOGGER.info(f'\n{prefix} starting export with X2Paddle {x2paddle.__version__}...')
        f = str(self.file).replace(self.file.suffix, f'_paddle_model{os.sep}')

        pytorch2paddle(module=self.model, save_dir=f, jit_type='trace', input_examples=[self.im])  # export
        yaml_save(Path(f) / 'metadata.yaml', self.metadata)  # add metadata.yaml
        return f, None

    @try_export
    def _export_coreml(self, prefix=colorstr('CoreML:')):
        # YOLOv8 CoreML export
        check_requirements('coremltools>=6.0')
        import coremltools as ct  # noqa

        class iOSDetectModel(torch.nn.Module):
            # Wrap an Ultralytics YOLO model for iOS export
            def __init__(self, model, im):
                super().__init__()
                b, c, h, w = im.shape  # batch, channel, height, width
                self.model = model
                self.nc = len(model.names)  # number of classes
                if w == h:
                    self.normalize = 1.0 / w  # scalar
                else:
                    self.normalize = torch.tensor([1.0 / w, 1.0 / h, 1.0 / w, 1.0 / h])  # broadcast (slower, smaller)

            def forward(self, x):
                xywh, cls = self.model(x)[0].transpose(0, 1).split((4, self.nc), 1)
                return cls, xywh * self.normalize  # confidence (3780, 80), coordinates (3780, 4)

        LOGGER.info(f'\n{prefix} starting export with coremltools {ct.__version__}...')
        f = self.file.with_suffix('.mlmodel')

        bias = [0.0, 0.0, 0.0]
        scale = 1 / 255
        classifier_config = None
        if self.model.task == 'classify':
            bias = [-x for x in IMAGENET_MEAN]
            scale = 1 / 255 / (sum(IMAGENET_STD) / 3)
            classifier_config = ct.ClassifierConfig(list(self.model.names.values())) if self.args.nms else None
            model = self.model
        elif self.model.task == 'detect':
            model = iOSDetectModel(self.model, self.im) if self.args.nms else self.model
        elif self.model.task == 'segment':
            # TODO CoreML Segmentation model pipelining
            model = self.model

        ts = torch.jit.trace(model.eval(), self.im, strict=False)  # TorchScript model
        ct_model = ct.convert(ts,
                              inputs=[ct.ImageType('image', shape=self.im.shape, scale=scale, bias=bias)],
                              classifier_config=classifier_config)
        bits, mode = (8, 'kmeans_lut') if self.args.int8 else (16, 'linear') if self.args.half else (32, None)
        if bits < 32:
            if 'kmeans' in mode:
                check_requirements('scikit-learn')  # scikit-learn package required for k-means quantization
            ct_model = ct.models.neural_network.quantization_utils.quantize_weights(ct_model, bits, mode)
        if self.args.nms and self.model.task == 'detect':
            ct_model = self._pipeline_coreml(ct_model)

        m = self.metadata  # metadata dict
        ct_model.short_description = m.pop('description')
        ct_model.author = m.pop('author')
        ct_model.license = m.pop('license')
        ct_model.version = m.pop('version')
        ct_model.user_defined_metadata.update({k: str(v) for k, v in m.items()})
        ct_model.save(str(f))
        return f, ct_model

    @try_export
    def _export_engine(self, workspace=4, verbose=False, prefix=colorstr('TensorRT:')):
        # YOLOv8 TensorRT export https://developer.nvidia.com/tensorrt
        assert self.im.device.type != 'cpu', "export running on CPU but must be on GPU, i.e. use 'device=0'"
        try:
            import tensorrt as trt  # noqa
        except ImportError:
            if LINUX:
                check_requirements('nvidia-tensorrt', cmds='-U --index-url https://pypi.ngc.nvidia.com')
            import tensorrt as trt  # noqa

        check_version(trt.__version__, '7.0.0', hard=True)  # require tensorrt>=8.0.0
        self.args.simplify = True
        f_onnx, _ = self._export_onnx()

        LOGGER.info(f'\n{prefix} starting export with TensorRT {trt.__version__}...')
        assert Path(f_onnx).exists(), f'failed to export ONNX file: {f_onnx}'
        f = self.file.with_suffix('.engine')  # TensorRT engine file
        logger = trt.Logger(trt.Logger.INFO)
        if verbose:
            logger.min_severity = trt.Logger.Severity.VERBOSE

        builder = trt.Builder(logger)
        config = builder.create_builder_config()
        config.max_workspace_size = workspace * 1 << 30
        # config.set_memory_pool_limit(trt.MemoryPoolType.WORKSPACE, workspace << 30)  # fix TRT 8.4 deprecation notice

        flag = (1 << int(trt.NetworkDefinitionCreationFlag.EXPLICIT_BATCH))
        network = builder.create_network(flag)
        parser = trt.OnnxParser(network, logger)
        if not parser.parse_from_file(f_onnx):
            raise RuntimeError(f'failed to load ONNX file: {f_onnx}')

        inputs = [network.get_input(i) for i in range(network.num_inputs)]
        outputs = [network.get_output(i) for i in range(network.num_outputs)]
        for inp in inputs:
            LOGGER.info(f'{prefix} input "{inp.name}" with shape{inp.shape} {inp.dtype}')
        for out in outputs:
            LOGGER.info(f'{prefix} output "{out.name}" with shape{out.shape} {out.dtype}')

        if self.args.dynamic:
            shape = self.im.shape
            if shape[0] <= 1:
                LOGGER.warning(f'{prefix} WARNING ⚠️ --dynamic model requires maximum --batch-size argument')
            profile = builder.create_optimization_profile()
            for inp in inputs:
                profile.set_shape(inp.name, (1, *shape[1:]), (max(1, shape[0] // 2), *shape[1:]), shape)
            config.add_optimization_profile(profile)

        LOGGER.info(
            f'{prefix} building FP{16 if builder.platform_has_fast_fp16 and self.args.half else 32} engine as {f}')
        if builder.platform_has_fast_fp16 and self.args.half:
            config.set_flag(trt.BuilderFlag.FP16)

        # Write file
        with builder.build_engine(network, config) as engine, open(f, 'wb') as t:
            # Metadata
            meta = json.dumps(self.metadata)
            t.write(len(meta).to_bytes(4, byteorder='little', signed=True))
            t.write(meta.encode())
            # Model
            t.write(engine.serialize())

        return f, None

    @try_export
<<<<<<< HEAD
    def _export_tensorflow_model(self, pb=False, int8=False, prefix=colorstr('TensorFlow SavedModel:')):
=======
    def _export_saved_model(self, prefix=colorstr('TensorFlow SavedModel:')):
>>>>>>> 790f9c06

        # YOLOv8 TensorFlow models export
        try:
            import tensorflow as tf  # noqa
        except ImportError:
            cuda = torch.cuda.is_available()
            check_requirements(f"tensorflow{'-macos' if MACOS else '-aarch64' if ARM64 else '' if cuda else '-cpu'}")
            import tensorflow as tf  # noqa
<<<<<<< HEAD
        check_requirements(("onnx", "sng4onnx", "onnxsim", "nvidia-pyindex", "onnx_graphsurgeon",
                            "simple_onnx_processing_tools", "onnx2tf", "protobuf"),
                           cmds="--extra-index-url https://pypi.ngc.nvidia.com ")
=======
        check_requirements(('onnx', 'onnx2tf>=1.7.7', 'sng4onnx>=1.0.1', 'onnxsim>=0.4.17', 'onnx_graphsurgeon>=0.3.26',
                            'tflite_support', 'onnxruntime-gpu' if torch.cuda.is_available() else 'onnxruntime'),
                           cmds='--extra-index-url https://pypi.ngc.nvidia.com')
>>>>>>> 790f9c06

        LOGGER.info(f'\n{prefix} starting export with tensorflow {tf.__version__}...')
        f = Path(str(self.file).replace(self.file.suffix, '_saved_model'))
        if f.is_dir():
            import shutil
            shutil.rmtree(f)  # delete output folder

        # Export to ONNX
        self.args.simplify = True
        f_onnx, _ = self._export_onnx()

        # Export to TF
        int8 = '-oiqt -qt per-tensor' if self.args.int8 else ''
        cmd = f'onnx2tf -i {f_onnx} -o {f} -nuo --non_verbose {int8}'
        LOGGER.info(f'\n{prefix} running {cmd}')
        subprocess.run(cmd, shell=True)
        yaml_save(f / 'metadata.yaml', self.metadata)  # add metadata.yaml

        # Add TFLite metadata
        for file in f.rglob('*.tflite'):
            self._add_tflite_metadata(file)

        # Load saved_model
        keras_model = tf.saved_model.load(f, tags=None, options=None)

        return str(f), keras_model

    @try_export
    def _export_pb(self, keras_model, prefix=colorstr('TensorFlow GraphDef:')):
        # YOLOv8 TensorFlow GraphDef *.pb export https://github.com/leimao/Frozen_Graph_TensorFlow
        import tensorflow as tf  # noqa
        from tensorflow.python.framework.convert_to_constants import convert_variables_to_constants_v2  # noqa

        LOGGER.info(f'\n{prefix} starting export with tensorflow {tf.__version__}...')
        f = self.file.with_suffix('.pb')

        m = tf.function(lambda x: keras_model(x))  # full model
        m = m.get_concrete_function(tf.TensorSpec(keras_model.inputs[0].shape, keras_model.inputs[0].dtype))
        frozen_func = convert_variables_to_constants_v2(m)
        frozen_func.graph.as_graph_def()
        tf.io.write_graph(graph_or_graph_def=frozen_func.graph, logdir=str(f.parent), name=f.name, as_text=False)
        return f, None

    @try_export
    def _export_tflite(self, keras_model, nms, agnostic_nms, prefix=colorstr('TensorFlow Lite:')):
        # YOLOv8 TensorFlow Lite export
        import tensorflow as tf  # noqa

        LOGGER.info(f'\n{prefix} starting export with tensorflow {tf.__version__}...')
        saved_model = Path(str(self.file).replace(self.file.suffix, '_saved_model'))
        if self.args.int8:
            f = saved_model / (self.file.stem + '_integer_quant.tflite')  # fp32 in/out
        elif self.args.half:
            f = saved_model / (self.file.stem + '_float16.tflite')
        else:
            f = saved_model / (self.file.stem + '_float32.tflite')
        return str(f), None  # noqa

        # OLD VERSION BELOW ---------------------------------------------------------------
        batch_size, ch, *imgsz = list(self.im.shape)  # BCHW
        f = str(self.file).replace(self.file.suffix, '-fp16.tflite')

        converter = tf.lite.TFLiteConverter.from_keras_model(keras_model)
        converter.target_spec.supported_ops = [tf.lite.OpsSet.TFLITE_BUILTINS]
        converter.target_spec.supported_types = [tf.float16]
        converter.optimizations = [tf.lite.Optimize.DEFAULT]
        if self.args.int8:

            def representative_dataset_gen(dataset, n_images=100):
                # Dataset generator for use with converter.representative_dataset, returns a generator of np arrays
                for n, (path, img, im0s, vid_cap, string) in enumerate(dataset):
                    im = np.transpose(img, [1, 2, 0])
                    im = np.expand_dims(im, axis=0).astype(np.float32)
                    im /= 255
                    yield [im]
                    if n >= n_images:
                        break

            dataset = LoadImages(check_det_dataset(self.args.data)['train'], imgsz=imgsz, auto=False)
            converter.representative_dataset = lambda: representative_dataset_gen(dataset, n_images=100)
            converter.target_spec.supported_ops = [tf.lite.OpsSet.TFLITE_BUILTINS_INT8]
            converter.target_spec.supported_types = []
            converter.inference_input_type = tf.uint8  # or tf.int8
            converter.inference_output_type = tf.uint8  # or tf.int8
            converter.experimental_new_quantizer = True
            f = str(self.file).replace(self.file.suffix, '-int8.tflite')
        if nms or agnostic_nms:
            converter.target_spec.supported_ops.append(tf.lite.OpsSet.SELECT_TF_OPS)

        tflite_model = converter.convert()
        open(f, 'wb').write(tflite_model)
        return f, None

    @try_export
    def _export_edgetpu(self, tflite_model='', prefix=colorstr('Edge TPU:')):
        # YOLOv8 Edge TPU export https://coral.ai/docs/edgetpu/models-intro/
        LOGGER.warning(f'{prefix} WARNING ⚠️ Edge TPU known bug https://github.com/ultralytics/ultralytics/issues/1185')

        cmd = 'edgetpu_compiler --version'
        help_url = 'https://coral.ai/docs/edgetpu/compiler/'
        assert LINUX, f'export only supported on Linux. See {help_url}'
        if subprocess.run(cmd, stdout=subprocess.DEVNULL, stderr=subprocess.DEVNULL, shell=True).returncode != 0:
            LOGGER.info(f'\n{prefix} export requires Edge TPU compiler. Attempting install from {help_url}')
            sudo = subprocess.run('sudo --version >/dev/null', shell=True).returncode == 0  # sudo installed on system
            for c in (
                    'curl https://packages.cloud.google.com/apt/doc/apt-key.gpg | sudo apt-key add -',
                    'echo "deb https://packages.cloud.google.com/apt coral-edgetpu-stable main" | sudo tee /etc/apt/sources.list.d/coral-edgetpu.list',
                    'sudo apt-get update', 'sudo apt-get install edgetpu-compiler'):
                subprocess.run(c if sudo else c.replace('sudo ', ''), shell=True, check=True)
        ver = subprocess.run(cmd, shell=True, capture_output=True, check=True).stdout.decode().split()[-1]

        LOGGER.info(f'\n{prefix} starting export with Edge TPU compiler {ver}...')
        f = str(tflite_model).replace('.tflite', '_edgetpu.tflite')  # Edge TPU model

        cmd = f'edgetpu_compiler -s -d -k 10 --out_dir {Path(f).parent} {tflite_model}'
        subprocess.run(cmd.split(), check=True)
        self._add_tflite_metadata(f)
        return f, None

    @try_export
    def _export_tfjs(self, prefix=colorstr('TensorFlow.js:')):
        # YOLOv8 TensorFlow.js export
        check_requirements('tensorflowjs')
        import tensorflow as tf
        import tensorflowjs as tfjs  # noqa

        LOGGER.info(f'\n{prefix} starting export with tensorflowjs {tfjs.__version__}...')
        f = str(self.file).replace(self.file.suffix, '_web_model')  # js dir
        f_pb = self.file.with_suffix('.pb')  # *.pb path

        gd = tf.Graph().as_graph_def()  # TF GraphDef
        with open(f_pb, 'rb') as file:
            gd.ParseFromString(file.read())
        outputs = ','.join(gd_outputs(gd))
        LOGGER.info(f'\n{prefix} output node names: {outputs}')

        cmd = f'tensorflowjs_converter --input_format=tf_frozen_model --output_node_names={outputs} {f_pb} {f}'
        subprocess.run(cmd.split(), check=True)

        # f_json = Path(f) / 'model.json'  # *.json path
        # with open(f_json, 'w') as j:  # sort JSON Identity_* in ascending order
        #     subst = re.sub(
        #         r'{"outputs": {"Identity.?.?": {"name": "Identity.?.?"}, '
        #         r'"Identity.?.?": {"name": "Identity.?.?"}, '
        #         r'"Identity.?.?": {"name": "Identity.?.?"}, '
        #         r'"Identity.?.?": {"name": "Identity.?.?"}}}',
        #         r'{"outputs": {"Identity": {"name": "Identity"}, '
        #         r'"Identity_1": {"name": "Identity_1"}, '
        #         r'"Identity_2": {"name": "Identity_2"}, '
        #         r'"Identity_3": {"name": "Identity_3"}}}',
        #         f_json.read_text(),
        #     )
        #     j.write(subst)
        yaml_save(Path(f) / 'metadata.yaml', self.metadata)  # add metadata.yaml
        return f, None

    def _add_tflite_metadata(self, file):
        # Add metadata to *.tflite models per https://www.tensorflow.org/lite/models/convert/metadata
        from tflite_support import flatbuffers  # noqa
        from tflite_support import metadata as _metadata  # noqa
        from tflite_support import metadata_schema_py_generated as _metadata_fb  # noqa

        # Create model info
        model_meta = _metadata_fb.ModelMetadataT()
        model_meta.name = self.metadata['description']
        model_meta.version = self.metadata['version']
        model_meta.author = self.metadata['author']
        model_meta.license = self.metadata['license']

        # Label file
        tmp_file = Path(file).parent / 'temp_meta.txt'
        with open(tmp_file, 'w') as f:
            f.write(str(self.metadata))

        label_file = _metadata_fb.AssociatedFileT()
        label_file.name = tmp_file.name
        label_file.type = _metadata_fb.AssociatedFileType.TENSOR_AXIS_LABELS

        # Create input info
        input_meta = _metadata_fb.TensorMetadataT()
        input_meta.name = 'image'
        input_meta.description = 'Input image to be detected.'
        input_meta.content = _metadata_fb.ContentT()
        input_meta.content.contentProperties = _metadata_fb.ImagePropertiesT()
        input_meta.content.contentProperties.colorSpace = _metadata_fb.ColorSpaceType.RGB
        input_meta.content.contentPropertiesType = _metadata_fb.ContentProperties.ImageProperties

        # Create output info
        output1 = _metadata_fb.TensorMetadataT()
        output1.name = 'output'
        output1.description = 'Coordinates of detected objects, class labels, and confidence score'
        output1.associatedFiles = [label_file]
        if self.model.task == 'segment':
            output2 = _metadata_fb.TensorMetadataT()
            output2.name = 'output'
            output2.description = 'Mask protos'
            output2.associatedFiles = [label_file]

        # Create subgraph info
        subgraph = _metadata_fb.SubGraphMetadataT()
        subgraph.inputTensorMetadata = [input_meta]
        subgraph.outputTensorMetadata = [output1, output2] if self.model.task == 'segment' else [output1]
        model_meta.subgraphMetadata = [subgraph]

        b = flatbuffers.Builder(0)
        b.Finish(model_meta.Pack(b), _metadata.MetadataPopulator.METADATA_FILE_IDENTIFIER)
        metadata_buf = b.Output()

        populator = _metadata.MetadataPopulator.with_model_file(str(file))
        populator.load_metadata_buffer(metadata_buf)
        populator.load_associated_files([str(tmp_file)])
        populator.populate()
        tmp_file.unlink()

    def _pipeline_coreml(self, model, prefix=colorstr('CoreML Pipeline:')):
        # YOLOv8 CoreML pipeline
        import coremltools as ct  # noqa

        LOGGER.info(f'{prefix} starting pipeline with coremltools {ct.__version__}...')
        batch_size, ch, h, w = list(self.im.shape)  # BCHW

        # Output shapes
        spec = model.get_spec()
        out0, out1 = iter(spec.description.output)
        if MACOS:
            from PIL import Image
            img = Image.new('RGB', (w, h))  # img(192 width, 320 height)
            # img = torch.zeros((*opt.img_size, 3)).numpy()  # img size(320,192,3) iDetection
            out = model.predict({'image': img})
            out0_shape = out[out0.name].shape
            out1_shape = out[out1.name].shape
        else:  # linux and windows can not run model.predict(), get sizes from pytorch output y
            out0_shape = self.output_shape[2], self.output_shape[1] - 4  # (3780, 80)
            out1_shape = self.output_shape[2], 4  # (3780, 4)

        # Checks
        names = self.metadata['names']
        nx, ny = spec.description.input[0].type.imageType.width, spec.description.input[0].type.imageType.height
        na, nc = out0_shape
        # na, nc = out0.type.multiArrayType.shape  # number anchors, classes
        assert len(names) == nc, f'{len(names)} names found for nc={nc}'  # check

        # Define output shapes (missing)
        out0.type.multiArrayType.shape[:] = out0_shape  # (3780, 80)
        out1.type.multiArrayType.shape[:] = out1_shape  # (3780, 4)
        # spec.neuralNetwork.preprocessing[0].featureName = '0'

        # Flexible input shapes
        # from coremltools.models.neural_network import flexible_shape_utils
        # s = [] # shapes
        # s.append(flexible_shape_utils.NeuralNetworkImageSize(320, 192))
        # s.append(flexible_shape_utils.NeuralNetworkImageSize(640, 384))  # (height, width)
        # flexible_shape_utils.add_enumerated_image_sizes(spec, feature_name='image', sizes=s)
        # r = flexible_shape_utils.NeuralNetworkImageSizeRange()  # shape ranges
        # r.add_height_range((192, 640))
        # r.add_width_range((192, 640))
        # flexible_shape_utils.update_image_size_range(spec, feature_name='image', size_range=r)

        # Print
        # print(spec.description)

        # Model from spec
        model = ct.models.MLModel(spec)

        # 3. Create NMS protobuf
        nms_spec = ct.proto.Model_pb2.Model()
        nms_spec.specificationVersion = 5
        for i in range(2):
            decoder_output = model._spec.description.output[i].SerializeToString()
            nms_spec.description.input.add()
            nms_spec.description.input[i].ParseFromString(decoder_output)
            nms_spec.description.output.add()
            nms_spec.description.output[i].ParseFromString(decoder_output)

        nms_spec.description.output[0].name = 'confidence'
        nms_spec.description.output[1].name = 'coordinates'

        output_sizes = [nc, 4]
        for i in range(2):
            ma_type = nms_spec.description.output[i].type.multiArrayType
            ma_type.shapeRange.sizeRanges.add()
            ma_type.shapeRange.sizeRanges[0].lowerBound = 0
            ma_type.shapeRange.sizeRanges[0].upperBound = -1
            ma_type.shapeRange.sizeRanges.add()
            ma_type.shapeRange.sizeRanges[1].lowerBound = output_sizes[i]
            ma_type.shapeRange.sizeRanges[1].upperBound = output_sizes[i]
            del ma_type.shape[:]

        nms = nms_spec.nonMaximumSuppression
        nms.confidenceInputFeatureName = out0.name  # 1x507x80
        nms.coordinatesInputFeatureName = out1.name  # 1x507x4
        nms.confidenceOutputFeatureName = 'confidence'
        nms.coordinatesOutputFeatureName = 'coordinates'
        nms.iouThresholdInputFeatureName = 'iouThreshold'
        nms.confidenceThresholdInputFeatureName = 'confidenceThreshold'
        nms.iouThreshold = 0.45
        nms.confidenceThreshold = 0.25
        nms.pickTop.perClass = True
        nms.stringClassLabels.vector.extend(names.values())
        nms_model = ct.models.MLModel(nms_spec)

        # 4. Pipeline models together
        pipeline = ct.models.pipeline.Pipeline(input_features=[('image', ct.models.datatypes.Array(3, ny, nx)),
                                                               ('iouThreshold', ct.models.datatypes.Double()),
                                                               ('confidenceThreshold', ct.models.datatypes.Double())],
                                               output_features=['confidence', 'coordinates'])
        pipeline.add_model(model)
        pipeline.add_model(nms_model)

        # Correct datatypes
        pipeline.spec.description.input[0].ParseFromString(model._spec.description.input[0].SerializeToString())
        pipeline.spec.description.output[0].ParseFromString(nms_model._spec.description.output[0].SerializeToString())
        pipeline.spec.description.output[1].ParseFromString(nms_model._spec.description.output[1].SerializeToString())

        # Update metadata
        pipeline.spec.specificationVersion = 5
        pipeline.spec.description.metadata.userDefined.update({
            'IoU threshold': str(nms.iouThreshold),
            'Confidence threshold': str(nms.confidenceThreshold)})

        # Save the model
        model = ct.models.MLModel(pipeline.spec)
        model.input_description['image'] = 'Input image'
        model.input_description['iouThreshold'] = f'(optional) IOU threshold override (default: {nms.iouThreshold})'
        model.input_description['confidenceThreshold'] = \
            f'(optional) Confidence threshold override (default: {nms.confidenceThreshold})'
        model.output_description['confidence'] = 'Boxes × Class confidence (see user-defined metadata "classes")'
        model.output_description['coordinates'] = 'Boxes × [x, y, width, height] (relative to image size)'
        LOGGER.info(f'{prefix} pipeline success')
        return model

    def run_callbacks(self, event: str):
        for callback in self.callbacks.get(event, []):
            callback(self)


def export(cfg=DEFAULT_CFG):
    cfg.model = cfg.model or 'yolov8n.yaml'
    cfg.format = cfg.format or 'torchscript'

    from ultralytics import YOLO
    model = YOLO(cfg.model)
    model.export(**vars(cfg))


if __name__ == '__main__':
    """
    CLI:
    yolo mode=export model=yolov8n.yaml format=onnx
    """
    export()<|MERGE_RESOLUTION|>--- conflicted
+++ resolved
@@ -245,22 +245,6 @@
         if coreml:  # CoreML
             f[4], _ = self._export_coreml()
         if any((saved_model, pb, tflite, edgetpu, tfjs)):  # TensorFlow formats
-<<<<<<< HEAD
-
-            assert not isinstance(model, ClassificationModel), 'ClassificationModel TF exports not yet supported.'
-
-            s_model = None
-            if saved_model:
-                f[5], s_model = self._export_tensorflow_model(keras=pb, int8=self.args.int8 or edgetpu)
-            if pb or tfjs:  # pb prerequisite to tfjs
-                f[6], s_model = self._export_tensorflow_model(pb=pb, int8=False)
-            if tflite or edgetpu:
-                f[7], s_model = self._export_tensorflow_model(pb=False, int8=self.args.int8 or edgetpu)
-                if edgetpu:
-                    raise NotImplementedError('YOLOv8 Edgetpu export support is still under development. ')
-                    f[8], _ = self._export_edgetpu()
-                    self._add_tflite_metadata(f[8] or f[7], num_outputs=len(s_model.outputs))
-=======
             self.args.int8 |= edgetpu
             f[5], s_model = self._export_saved_model()
             if pb or tfjs:  # pb prerequisite to tfjs
@@ -270,7 +254,6 @@
             if edgetpu:
                 f[8], _ = self._export_edgetpu(tflite_model=str(
                     Path(f[5]) / (self.file.stem + '_full_integer_quant.tflite')))  # int8 in/out
->>>>>>> 790f9c06
             if tfjs:
                 f[9], _ = self._export_tfjs()
         if paddle:  # PaddlePaddle
@@ -528,28 +511,18 @@
         return f, None
 
     @try_export
-<<<<<<< HEAD
-    def _export_tensorflow_model(self, pb=False, int8=False, prefix=colorstr('TensorFlow SavedModel:')):
-=======
     def _export_saved_model(self, prefix=colorstr('TensorFlow SavedModel:')):
->>>>>>> 790f9c06
-
-        # YOLOv8 TensorFlow models export
+
+        # YOLOv8 TensorFlow SavedModel export
         try:
             import tensorflow as tf  # noqa
         except ImportError:
             cuda = torch.cuda.is_available()
             check_requirements(f"tensorflow{'-macos' if MACOS else '-aarch64' if ARM64 else '' if cuda else '-cpu'}")
             import tensorflow as tf  # noqa
-<<<<<<< HEAD
-        check_requirements(("onnx", "sng4onnx", "onnxsim", "nvidia-pyindex", "onnx_graphsurgeon",
-                            "simple_onnx_processing_tools", "onnx2tf", "protobuf"),
-                           cmds="--extra-index-url https://pypi.ngc.nvidia.com ")
-=======
         check_requirements(('onnx', 'onnx2tf>=1.7.7', 'sng4onnx>=1.0.1', 'onnxsim>=0.4.17', 'onnx_graphsurgeon>=0.3.26',
                             'tflite_support', 'onnxruntime-gpu' if torch.cuda.is_available() else 'onnxruntime'),
                            cmds='--extra-index-url https://pypi.ngc.nvidia.com')
->>>>>>> 790f9c06
 
         LOGGER.info(f'\n{prefix} starting export with tensorflow {tf.__version__}...')
         f = Path(str(self.file).replace(self.file.suffix, '_saved_model'))
