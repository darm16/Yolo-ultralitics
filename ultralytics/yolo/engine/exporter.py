# Ultralytics YOLO 🚀, GPL-3.0 license
"""
Export a YOLOv5 PyTorch model to other formats. TensorFlow exports authored by https://github.com/zldrobit

Format                  | `format=argument`         | Model
---                     | ---                       | ---
PyTorch                 | -                         | yolov8n.pt
TorchScript             | `torchscript`             | yolov8n.torchscript
ONNX                    | `onnx`                    | yolov8n.onnx
OpenVINO                | `openvino`                | yolov8n_openvino_model/
TensorRT                | `engine`                  | yolov8n.engine
CoreML                  | `coreml`                  | yolov8n.mlmodel
TensorFlow SavedModel   | `saved_model`             | yolov8n_saved_model/
TensorFlow GraphDef     | `pb`                      | yolov8n.pb
TensorFlow Lite         | `tflite`                  | yolov8n.tflite
TensorFlow Edge TPU     | `edgetpu`                 | yolov8n_edgetpu.tflite
TensorFlow.js           | `tfjs`                    | yolov8n_web_model/
PaddlePaddle            | `paddle`                  | yolov8n_paddle_model/

Requirements:
    $ pip install -r requirements.txt coremltools onnx onnx-simplifier onnxruntime openvino-dev tensorflow-cpu  # CPU
    $ pip install -r requirements.txt coremltools onnx onnx-simplifier onnxruntime-gpu openvino-dev tensorflow  # GPU

Python:
    from ultralytics import YOLO
    model = YOLO('yolov8n.yaml')
    results = model.export(format='onnx')

CLI:
    $ yolo mode=export model=yolov8n.pt format=onnx

Inference:
    $ python detect.py --weights yolov8n.pt                 # PyTorch
                                 yolov8n.torchscript        # TorchScript
                                 yolov8n.onnx               # ONNX Runtime or OpenCV DNN with --dnn
                                 yolov8n_openvino_model     # OpenVINO
                                 yolov8n.engine             # TensorRT
                                 yolov8n.mlmodel            # CoreML (macOS-only)
                                 yolov8n_saved_model        # TensorFlow SavedModel
                                 yolov8n.pb                 # TensorFlow GraphDef
                                 yolov8n.tflite             # TensorFlow Lite
                                 yolov8n_edgetpu.tflite     # TensorFlow Edge TPU
                                 yolov8n_paddle_model       # PaddlePaddle

TensorFlow.js:
    $ cd .. && git clone https://github.com/zldrobit/tfjs-yolov5-example.git && cd tfjs-yolov5-example
    $ npm install
    $ ln -s ../../yolov5/yolov8n_web_model public/yolov8n_web_model
    $ npm start
"""
import contextlib
import json
import os
import platform
import re
import subprocess
import time
import warnings
from collections import defaultdict
from copy import deepcopy
from pathlib import Path

import hydra
import numpy as np
import pandas as pd
import torch

import ultralytics
from ultralytics.nn.modules import Detect, Segment
from ultralytics.nn.tasks import ClassificationModel, DetectionModel, SegmentationModel
from ultralytics.yolo.configs import get_config
from ultralytics.yolo.data.dataloaders.stream_loaders import LoadImages
from ultralytics.yolo.data.utils import check_dataset
from ultralytics.yolo.utils import DEFAULT_CONFIG, LOGGER, callbacks, colorstr, get_default_args, yaml_save
from ultralytics.yolo.utils.checks import check_imgsz, check_requirements, check_version, check_yaml
from ultralytics.yolo.utils.files import file_size
from ultralytics.yolo.utils.ops import Profile
from ultralytics.yolo.utils.torch_utils import guess_task_from_head, select_device, smart_inference_mode

MACOS = platform.system() == 'Darwin'  # macOS environment


def export_formats():
    # YOLOv5 export formats
    x = [
        ['PyTorch', '-', '.pt', True, True],
        ['TorchScript', 'torchscript', '.torchscript', True, True],
        ['ONNX', 'onnx', '.onnx', True, True],
        ['OpenVINO', 'openvino', '_openvino_model', True, False],
        ['TensorRT', 'engine', '.engine', False, True],
        ['CoreML', 'coreml', '.mlmodel', True, False],
        ['TensorFlow SavedModel', 'saved_model', '_saved_model', True, True],
        ['TensorFlow GraphDef', 'pb', '.pb', True, True],
        ['TensorFlow Lite', 'tflite', '.tflite', True, False],
        ['TensorFlow Edge TPU', 'edgetpu', '_edgetpu.tflite', False, False],
        ['TensorFlow.js', 'tfjs', '_web_model', False, False],
        ['PaddlePaddle', 'paddle', '_paddle_model', True, True],]
    return pd.DataFrame(x, columns=['Format', 'Argument', 'Suffix', 'CPU', 'GPU'])


def try_export(inner_func):
    # YOLOv5 export decorator, i..e @try_export
    inner_args = get_default_args(inner_func)

    def outer_func(*args, **kwargs):
        prefix = inner_args['prefix']
        try:
            with Profile() as dt:
                f, model = inner_func(*args, **kwargs)
            LOGGER.info(f'{prefix} export success ✅ {dt.t:.1f}s, saved as {f} ({file_size(f):.1f} MB)')
            return f, model
        except Exception as e:
            LOGGER.info(f'{prefix} export failure ❌ {dt.t:.1f}s: {e}')
            return None, None

    return outer_func


class Exporter:
    """
    Exporter

    A class for exporting a model.

    Attributes:
        args (OmegaConf): Configuration for the exporter.
        save_dir (Path): Directory to save results.
    """

    def __init__(self, config=DEFAULT_CONFIG, overrides=None):
        """
        Initializes the Exporter class.

        Args:
            config (str, optional): Path to a configuration file. Defaults to DEFAULT_CONFIG.
            overrides (dict, optional): Configuration overrides. Defaults to None.
        """
        if overrides is None:
            overrides = {}
        self.args = get_config(config, overrides)
        self.callbacks = defaultdict(list, {k: [v] for k, v in callbacks.default_callbacks.items()})  # add callbacks
        callbacks.add_integration_callbacks(self)

    @smart_inference_mode()
    def __call__(self, model=None):
        self.run_callbacks("on_export_start")
        t = time.time()
        format = self.args.format.lower()  # to lowercase
        fmts = tuple(export_formats()['Argument'][1:])  # available export formats
        flags = [x == format for x in fmts]
        assert sum(flags), f'ERROR: Invalid format={format}, valid formats are {fmts}'
        jit, onnx, xml, engine, coreml, saved_model, pb, tflite, edgetpu, tfjs, paddle = flags  # export booleans

        # Load PyTorch model
        self.device = select_device('cpu' if self.args.device is None else self.args.device)
        if self.args.half:
            if self.device.type == 'cpu' and not coreml:
                LOGGER.info('half=True only compatible with GPU or CoreML export, i.e. use device=0 or format=coreml')
                self.args.half = False
            assert not self.args.dynamic, '--half not compatible with --dynamic, i.e. use either --half or --dynamic'

        # Checks
        # if self.args.batch == model.args['batch_size']:  # user has not modified training batch_size
        self.args.batch = 1
        self.imgsz = check_imgsz(self.args.imgsz, stride=model.stride, min_dim=2)  # check image size
        if self.args.optimize:
            assert self.device.type == 'cpu', '--optimize not compatible with cuda devices, i.e. use --device cpu'

        # Input
        im = torch.zeros(self.args.batch, 3, *self.imgsz).to(self.device)
        file = Path(getattr(model, 'pt_path', None) or getattr(model, 'yaml_file', None) or model.yaml['yaml_file'])
        if file.suffix == '.yaml':
            file = Path(file.name)

        # Update model
        model = deepcopy(model).to(self.device)
        for p in model.parameters():
            p.requires_grad = False
        model.eval()
        model = model.fuse()
        for k, m in model.named_modules():
            if isinstance(m, (Detect, Segment)):
                m.dynamic = self.args.dynamic
                m.export = True

        y = None
        for _ in range(2):
            y = model(im)  # dry runs
        if self.args.half and not coreml:
            im, model = im.half(), model.half()  # to FP16
        shape = tuple((y[0] if isinstance(y, tuple) else y).shape)  # model output shape
        LOGGER.info(
            f"\n{colorstr('PyTorch:')} starting from {file} with output shape {shape} ({file_size(file):.1f} MB)")

        # Warnings
        warnings.filterwarnings('ignore', category=torch.jit.TracerWarning)  # suppress TracerWarning
        warnings.filterwarnings('ignore', category=UserWarning)  # suppress shape prim::Constant missing ONNX warning
        warnings.filterwarnings('ignore', category=DeprecationWarning)  # suppress CoreML np.bool deprecation warning

        # Assign
        self.im = im
        self.model = model
        self.file = file
        self.output_shape = tuple(y.shape) if isinstance(y, torch.Tensor) else (x.shape for x in y)
        self.metadata = {'stride': int(max(model.stride)), 'names': model.names}  # model metadata
        self.pretty_name = self.file.stem.replace('yolo', 'YOLO')

        # Exports
        f = [''] * len(fmts)  # exported filenames
        if jit:  # TorchScript
            f[0], _ = self._export_torchscript()
        if engine:  # TensorRT required before ONNX
            f[1], _ = self._export_engine()
        if onnx or xml:  # OpenVINO requires ONNX
            f[2], _ = self._export_onnx()
        if xml:  # OpenVINO
            f[3], _ = self._export_openvino()
        if coreml:  # CoreML
            f[4], _ = self._export_coreml()
        if any((saved_model, pb, tflite, edgetpu, tfjs)):  # TensorFlow formats

            assert not isinstance(model, ClassificationModel), 'ClassificationModel TF exports not yet supported.'
            nms = False
            s_model = None
            if saved_model:
                f[5], s_model = self._export_tensorflow_model(keras=pb, int8=self.args.int8 or edgetpu)
            if pb or tfjs:  # pb prerequisite to tfjs
                f[6], s_model = self._export_tensorflow_model(pb=pb, int8=False)
            if tflite or edgetpu:
                f[7], s_model = self._export_tensorflow_model(pb=False, int8=self.args.int8 or edgetpu)
                if edgetpu:
                    raise NotImplementedError('YOLOv8 Edgetpu export support is still under development. ')
                    f[8], _ = self._export_edgetpu()
                    self._add_tflite_metadata(f[8] or f[7], num_outputs=len(s_model.outputs))
            if tfjs:
                f[9], _ = self._export_tfjs()
        if paddle:  # PaddlePaddle
            f[10], _ = self._export_paddle()

        # Finish
        f = [str(x) for x in f if x]  # filter out '' and None
        if any(f):
            task = guess_task_from_head(model.yaml["head"][-1][-2])
            s = "-WARNING ⚠️ not yet supported for YOLOv8 exported models"
            LOGGER.info(f'\nExport complete ({time.time() - t:.1f}s)'
                        f"\nResults saved to {colorstr('bold', file.parent.resolve())}"
                        f"\nPredict:         yolo task={task} mode=predict model={f[-1]} {s}"
                        f"\nValidate:        yolo task={task} mode=val model={f[-1]} {s}"
                        f"\nVisualize:       https://netron.app")

        self.run_callbacks("on_export_end")
        return f  # return list of exported files/dirs

    @try_export
    def _export_torchscript(self, prefix=colorstr('TorchScript:')):
        # YOLOv8 TorchScript model export
        LOGGER.info(f'\n{prefix} starting export with torch {torch.__version__}...')
        f = self.file.with_suffix('.torchscript')

        ts = torch.jit.trace(self.model, self.im, strict=False)
        d = {"shape": self.im.shape, "stride": int(max(self.model.stride)), "names": self.model.names}
        extra_files = {'config.txt': json.dumps(d)}  # torch._C.ExtraFilesMap()
        if self.args.optimize:  # https://pytorch.org/tutorials/recipes/mobile_interpreter.html
            LOGGER.info(f'{prefix} optimizing for mobile...')
            from torch.utils.mobile_optimizer import optimize_for_mobile
            optimize_for_mobile(ts)._save_for_lite_interpreter(str(f), _extra_files=extra_files)
        else:
            ts.save(str(f), _extra_files=extra_files)
        return f, None

    @try_export
    def _export_onnx(self, prefix=colorstr('ONNX:')):
        # YOLOv8 ONNX export
        check_requirements('onnx>=1.12.0')
        import onnx  # noqa

        LOGGER.info(f'\n{prefix} starting export with onnx {onnx.__version__}...')
        f = str(self.file.with_suffix('.onnx'))

        output_names = ['output0', 'output1'] if isinstance(self.model, SegmentationModel) else ['output0']
        dynamic = self.args.dynamic
        if dynamic:
            dynamic = {'images': {0: 'batch', 2: 'height', 3: 'width'}}  # shape(1,3,640,640)
            if isinstance(self.model, SegmentationModel):
                dynamic['output0'] = {0: 'batch', 1: 'anchors'}  # shape(1,25200,85)
                dynamic['output1'] = {0: 'batch', 2: 'mask_height', 3: 'mask_width'}  # shape(1,32,160,160)
            elif isinstance(self.model, DetectionModel):
                dynamic['output0'] = {0: 'batch', 1: 'anchors'}  # shape(1,25200,85)

        torch.onnx.export(
            self.model.cpu() if dynamic else self.model,  # --dynamic only compatible with cpu
            self.im.cpu() if dynamic else self.im,
            f,
            verbose=False,
            opset_version=self.args.opset,
            do_constant_folding=True,  # WARNING: DNN inference with torch>=1.12 may require do_constant_folding=False
            input_names=['images'],
            output_names=output_names,
            dynamic_axes=dynamic or None)

        # Checks
        model_onnx = onnx.load(f)  # load onnx model
        onnx.checker.check_model(model_onnx)  # check onnx model

        # Metadata
        d = {'stride': int(max(self.model.stride)), 'names': self.model.names}
        for k, v in d.items():
            meta = model_onnx.metadata_props.add()
            meta.key, meta.value = k, str(v)
        onnx.save(model_onnx, f)

        # Simplify
        if self.args.simplify:
            try:
                check_requirements('onnxsim')
                import onnxsim

                LOGGER.info(f'{prefix} simplifying with onnx-simplifier {onnxsim.__version__}...')
                subprocess.run(f'onnxsim {f} {f}', shell=True)
            except Exception as e:
                LOGGER.info(f'{prefix} simplifier failure: {e}')
        return f, model_onnx

    @try_export
    def _export_openvino(self, prefix=colorstr('OpenVINO:')):
        # YOLOv8 OpenVINO export
        check_requirements('openvino-dev')  # requires openvino-dev: https://pypi.org/project/openvino-dev/
        import openvino.inference_engine as ie  # noqa

        LOGGER.info(f'\n{prefix} starting export with openvino {ie.__version__}...')
        f = str(self.file).replace(self.file.suffix, f'_openvino_model{os.sep}')
        f_onnx = self.file.with_suffix('.onnx')

        cmd = f"mo --input_model {f_onnx} --output_dir {f} --data_type {'FP16' if self.args.half else 'FP32'}"
        subprocess.run(cmd.split(), check=True, env=os.environ)  # export
        yaml_save(Path(f) / self.file.with_suffix('.yaml').name, self.metadata)  # add metadata.yaml
        return f, None

    @try_export
    def _export_paddle(self, prefix=colorstr('PaddlePaddle:')):
        # YOLOv8 Paddle export
        check_requirements(('paddlepaddle', 'x2paddle'))
        import x2paddle  # noqa
        from x2paddle.convert import pytorch2paddle  # noqa

        LOGGER.info(f'\n{prefix} starting export with X2Paddle {x2paddle.__version__}...')
        f = str(self.file).replace(self.file.suffix, f'_paddle_model{os.sep}')

        pytorch2paddle(module=self.model, save_dir=f, jit_type='trace', input_examples=[self.im])  # export
        yaml_save(Path(f) / self.file.with_suffix('.yaml').name, self.metadata)  # add metadata.yaml
        return f, None

    @try_export
    def _export_coreml(self, prefix=colorstr('CoreML:')):
        # YOLOv8 CoreML export
        check_requirements('coremltools>=6.0')
        import coremltools as ct  # noqa

        class iOSModel(torch.nn.Module):
            # Wrap an Ultralytics YOLO model for iOS export
            def __init__(self, model, im):
                super().__init__()
                b, c, h, w = im.shape  # batch, channel, height, width
                self.model = model
                self.nc = len(model.names)  # number of classes
                if w == h:
                    self.normalize = 1.0 / w  # scalar
                else:
                    self.normalize = torch.tensor([1.0 / w, 1.0 / h, 1.0 / w, 1.0 / h])  # broadcast (slower, smaller)

            def forward(self, x):
                xywh, cls = self.model(x)[0].transpose(0, 1).split((4, self.nc), 1)
                return cls, xywh * self.normalize  # confidence (3780, 80), coordinates (3780, 4)

        LOGGER.info(f'\n{prefix} starting export with coremltools {ct.__version__}...')
        f = self.file.with_suffix('.mlmodel')

        model = iOSModel(self.model, self.im) if self.args.nms else self.model
        ts = torch.jit.trace(model, self.im, strict=False)  # TorchScript model
        ct_model = ct.convert(ts, inputs=[ct.ImageType('image', shape=self.im.shape, scale=1 / 255, bias=[0, 0, 0])])
        bits, mode = (8, 'kmeans_lut') if self.args.int8 else (16, 'linear') if self.args.half else (32, None)
        if bits < 32:
            if MACOS:  # quantization only supported on macOS
                ct_model = ct.models.neural_network.quantization_utils.quantize_weights(ct_model, bits, mode)
            else:
                LOGGER.info(f'{prefix} quantization only supported on macOS, skipping...')
        if self.args.nms:
            ct_model = self._pipeline_coreml(ct_model)

        ct_model.save(str(f))
        return f, ct_model

    @try_export
    def _export_engine(self, workspace=4, verbose=False, prefix=colorstr('TensorRT:')):
        # YOLOv8 TensorRT export https://developer.nvidia.com/tensorrt
        assert self.im.device.type != 'cpu', 'export running on CPU but must be on GPU, i.e. `device==0`'
        try:
            import tensorrt as trt  # noqa
        except ImportError:
            if platform.system() == 'Linux':
                check_requirements('nvidia-tensorrt', cmds='-U --index-url https://pypi.ngc.nvidia.com')
            import tensorrt as trt  # noqa

        check_version(trt.__version__, '7.0.0', hard=True)  # require tensorrt>=8.0.0
        self._export_onnx()
        onnx = self.file.with_suffix('.onnx')

        LOGGER.info(f'\n{prefix} starting export with TensorRT {trt.__version__}...')
        assert onnx.exists(), f'failed to export ONNX file: {onnx}'
        f = self.file.with_suffix('.engine')  # TensorRT engine file
        logger = trt.Logger(trt.Logger.INFO)
        if verbose:
            logger.min_severity = trt.Logger.Severity.VERBOSE

        builder = trt.Builder(logger)
        config = builder.create_builder_config()
        config.max_workspace_size = workspace * 1 << 30
        # config.set_memory_pool_limit(trt.MemoryPoolType.WORKSPACE, workspace << 30)  # fix TRT 8.4 deprecation notice

        flag = (1 << int(trt.NetworkDefinitionCreationFlag.EXPLICIT_BATCH))
        network = builder.create_network(flag)
        parser = trt.OnnxParser(network, logger)
        if not parser.parse_from_file(str(onnx)):
            raise RuntimeError(f'failed to load ONNX file: {onnx}')

        inputs = [network.get_input(i) for i in range(network.num_inputs)]
        outputs = [network.get_output(i) for i in range(network.num_outputs)]
        for inp in inputs:
            LOGGER.info(f'{prefix} input "{inp.name}" with shape{inp.shape} {inp.dtype}')
        for out in outputs:
            LOGGER.info(f'{prefix} output "{out.name}" with shape{out.shape} {out.dtype}')

        if self.args.dynamic:
            shape = self.im.shape
            if shape[0] <= 1:
                LOGGER.warning(f"{prefix} WARNING ⚠️ --dynamic model requires maximum --batch-size argument")
            profile = builder.create_optimization_profile()
            for inp in inputs:
                profile.set_shape(inp.name, (1, *shape[1:]), (max(1, shape[0] // 2), *shape[1:]), shape)
            config.add_optimization_profile(profile)

        LOGGER.info(
            f'{prefix} building FP{16 if builder.platform_has_fast_fp16 and self.args.half else 32} engine as {f}')
        if builder.platform_has_fast_fp16 and self.args.half:
            config.set_flag(trt.BuilderFlag.FP16)
        with builder.build_engine(network, config) as engine, open(f, 'wb') as t:
            t.write(engine.serialize())
        return f, None

    @try_export
    def _export_tensorflow_model(self, pb=False, int8=False, prefix=colorstr('TensorFlow SavedModel:')):

<<<<<<< HEAD
        # YOLOv8 TensorFlow models export
=======
        # YOLOv8 TensorFlow SavedModel export
>>>>>>> c7629e93
        try:
            import tensorflow as tf  # noqa
        except ImportError:
            check_requirements(f"tensorflow{'' if torch.cuda.is_available() else '-macos' if MACOS else '-cpu'}")
            import tensorflow as tf  # noqa
        check_requirements(("onnx", "sng4onnx", "onnxsim", "nvidia-pyindex", "onnx_graphsurgeon",
                            "simple_onnx_processing_tools", "onnx2tf", "protobuf"),
                           cmds="--extra-index-url https://pypi.ngc.nvidia.com ")

        LOGGER.info(f'\n{prefix} starting export with tensorflow {tf.__version__}...')
        f = str(self.file).replace(self.file.suffix, '_saved_model')

        # Export to ONNX
        self._export_onnx()
        onnx = self.file.with_suffix('.onnx')

        # Export to TF SavedModel
        subprocess.run(f'onnx2tf -i {onnx} --output_signaturedefs -o {f}', shell=True)

        # Load saved_model
        keras_model = tf.saved_model.load(f, tags=None, options=None)

        return f, keras_model

    @try_export
    def _export_saved_model_OLD(self,
                                nms=False,
                                agnostic_nms=False,
                                topk_per_class=100,
                                topk_all=100,
                                iou_thres=0.45,
                                conf_thres=0.25,
                                prefix=colorstr('TensorFlow SavedModel:')):
        # YOLOv8 TensorFlow SavedModel export
        try:
            import tensorflow as tf  # noqa
        except ImportError:
            check_requirements(f"tensorflow{'' if torch.cuda.is_available() else '-macos' if MACOS else '-cpu'}")
            import tensorflow as tf  # noqa
        # from models.tf import TFModel
        from tensorflow.python.framework.convert_to_constants import convert_variables_to_constants_v2  # noqa

        LOGGER.info(f'\n{prefix} starting export with tensorflow {tf.__version__}...')
        f = str(self.file).replace(self.file.suffix, '_saved_model')
        batch_size, ch, *imgsz = list(self.im.shape)  # BCHW

        tf_models = None  # TODO: no TF modules available
        tf_model = tf_models.TFModel(cfg=self.model.yaml, model=self.model.cpu(), nc=self.model.nc, imgsz=imgsz)
        im = tf.zeros((batch_size, *imgsz, ch))  # BHWC order for TensorFlow
        _ = tf_model.predict(im, nms, agnostic_nms, topk_per_class, topk_all, iou_thres, conf_thres)
        inputs = tf.keras.Input(shape=(*imgsz, ch), batch_size=None if self.args.dynamic else batch_size)
        outputs = tf_model.predict(inputs, nms, agnostic_nms, topk_per_class, topk_all, iou_thres, conf_thres)
        keras_model = tf.keras.Model(inputs=inputs, outputs=outputs)
        keras_model.trainable = False
        keras_model.summary()
        if self.args.keras:
            keras_model.save(f, save_format='tf')
        else:
            spec = tf.TensorSpec(keras_model.inputs[0].shape, keras_model.inputs[0].dtype)
            m = tf.function(lambda x: keras_model(x))  # full model
            m = m.get_concrete_function(spec)
            frozen_func = convert_variables_to_constants_v2(m)
            tfm = tf.Module()
            tfm.__call__ = tf.function(lambda x: frozen_func(x)[:4] if nms else frozen_func(x), [spec])
            tfm.__call__(im)
            tf.saved_model.save(tfm,
                                f,
                                options=tf.saved_model.SaveOptions(experimental_custom_gradients=False)
                                if check_version(tf.__version__, '2.6') else tf.saved_model.SaveOptions())
        return f, keras_model

    @try_export
    def _export_pb(self, keras_model, file, prefix=colorstr('TensorFlow GraphDef:')):
        # YOLOv8 TensorFlow GraphDef *.pb export https://github.com/leimao/Frozen_Graph_TensorFlow
        import tensorflow as tf  # noqa
        from tensorflow.python.framework.convert_to_constants import convert_variables_to_constants_v2  # noqa

        LOGGER.info(f'\n{prefix} starting export with tensorflow {tf.__version__}...')
        f = file.with_suffix('.pb')

        m = tf.function(lambda x: keras_model(x))  # full model
        m = m.get_concrete_function(tf.TensorSpec(keras_model.inputs[0].shape, keras_model.inputs[0].dtype))
        frozen_func = convert_variables_to_constants_v2(m)
        frozen_func.graph.as_graph_def()
        tf.io.write_graph(graph_or_graph_def=frozen_func.graph, logdir=str(f.parent), name=f.name, as_text=False)
        return f, None

    @try_export
    def _export_tflite(self, keras_model, int8, data, nms, agnostic_nms, prefix=colorstr('TensorFlow Lite:')):
        # YOLOv8 TensorFlow Lite export
        import tensorflow as tf  # noqa

        LOGGER.info(f'\n{prefix} starting export with tensorflow {tf.__version__}...')
        batch_size, ch, *imgsz = list(self.im.shape)  # BCHW
        f = str(self.file).replace(self.file.suffix, '-fp16.tflite')

        converter = tf.lite.TFLiteConverter.from_keras_model(keras_model)
        converter.target_spec.supported_ops = [tf.lite.OpsSet.TFLITE_BUILTINS]
        converter.target_spec.supported_types = [tf.float16]
        converter.optimizations = [tf.lite.Optimize.DEFAULT]
        if int8:

            def representative_dataset_gen(dataset, n_images=100):
                # Dataset generator for use with converter.representative_dataset, returns a generator of np arrays
                for n, (path, img, im0s, vid_cap, string) in enumerate(dataset):
                    im = np.transpose(img, [1, 2, 0])
                    im = np.expand_dims(im, axis=0).astype(np.float32)
                    im /= 255
                    yield [im]
                    if n >= n_images:
                        break

            dataset = LoadImages(check_dataset(check_yaml(data))['train'], imgsz=imgsz, auto=False)
            converter.representative_dataset = lambda: representative_dataset_gen(dataset, n_images=100)
            converter.target_spec.supported_ops = [tf.lite.OpsSet.TFLITE_BUILTINS_INT8]
            converter.target_spec.supported_types = []
            converter.inference_input_type = tf.uint8  # or tf.int8
            converter.inference_output_type = tf.uint8  # or tf.int8
            converter.experimental_new_quantizer = True
            f = str(self.file).replace(self.file.suffix, '-int8.tflite')
        if nms or agnostic_nms:
            converter.target_spec.supported_ops.append(tf.lite.OpsSet.SELECT_TF_OPS)

        tflite_model = converter.convert()
        open(f, "wb").write(tflite_model)
        return f, None

    @try_export
    def _export_edgetpu(self, prefix=colorstr('Edge TPU:')):
        # YOLOv8 Edge TPU export https://coral.ai/docs/edgetpu/models-intro/
        cmd = 'edgetpu_compiler --version'
        help_url = 'https://coral.ai/docs/edgetpu/compiler/'
        assert platform.system() == 'Linux', f'export only supported on Linux. See {help_url}'
        if subprocess.run(f'{cmd} >/dev/null', shell=True).returncode != 0:
            LOGGER.info(f'\n{prefix} export requires Edge TPU compiler. Attempting install from {help_url}')
            sudo = subprocess.run('sudo --version >/dev/null', shell=True).returncode == 0  # sudo installed on system
            for c in (
                    'curl https://packages.cloud.google.com/apt/doc/apt-key.gpg | sudo apt-key add -',
                    'echo "deb https://packages.cloud.google.com/apt coral-edgetpu-stable main" | '  # no comma
                    'sudo tee /etc/apt/sources.list.d/coral-edgetpu.list',
                    'sudo apt-get update',
                    'sudo apt-get install edgetpu-compiler'):
                subprocess.run(c if sudo else c.replace('sudo ', ''), shell=True, check=True)
        ver = subprocess.run(cmd, shell=True, capture_output=True, check=True).stdout.decode().split()[-1]

        LOGGER.info(f'\n{prefix} starting export with Edge TPU compiler {ver}...')
        f = str(self.file).replace(self.file.suffix, '-int8_edgetpu.tflite')  # Edge TPU model
        f_tfl = str(self.file).replace(self.file.suffix, '-int8.tflite')  # TFLite model

        cmd = f"edgetpu_compiler -s -d -k 10 --out_dir {self.file.parent} {f_tfl}"
        subprocess.run(cmd.split(), check=True)
        return f, None

    @try_export
    def _export_tfjs(self, prefix=colorstr('TensorFlow.js:')):
        # YOLOv8 TensorFlow.js export
        check_requirements('tensorflowjs')
        import tensorflowjs as tfjs  # noqa

        LOGGER.info(f'\n{prefix} starting export with tensorflowjs {tfjs.__version__}...')
        f = str(self.file).replace(self.file.suffix, '_web_model')  # js dir
        f_pb = self.file.with_suffix('.pb')  # *.pb path
        f_json = Path(f) / 'model.json'  # *.json path

        cmd = f'tensorflowjs_converter --input_format=tf_frozen_model ' \
              f'--output_node_names=Identity,Identity_1,Identity_2,Identity_3 {f_pb} {f}'
        subprocess.run(cmd.split())

        with open(f_json, 'w') as j:  # sort JSON Identity_* in ascending order
            subst = re.sub(
                r'{"outputs": {"Identity.?.?": {"name": "Identity.?.?"}, '
                r'"Identity.?.?": {"name": "Identity.?.?"}, '
                r'"Identity.?.?": {"name": "Identity.?.?"}, '
                r'"Identity.?.?": {"name": "Identity.?.?"}}}', r'{"outputs": {"Identity": {"name": "Identity"}, '
                r'"Identity_1": {"name": "Identity_1"}, '
                r'"Identity_2": {"name": "Identity_2"}, '
                r'"Identity_3": {"name": "Identity_3"}}}', f_json.read_text())
            j.write(subst)
        return f, None

    def _add_tflite_metadata(self, file, num_outputs):
        # Add metadata to *.tflite models per https://www.tensorflow.org/lite/models/convert/metadata
        with contextlib.suppress(ImportError):
            # check_requirements('tflite_support')
            from tflite_support import flatbuffers  # noqa
            from tflite_support import metadata as _metadata  # noqa
            from tflite_support import metadata_schema_py_generated as _metadata_fb  # noqa

            tmp_file = Path('/tmp/meta.txt')
            with open(tmp_file, 'w') as meta_f:
                meta_f.write(str(self.metadata))

            model_meta = _metadata_fb.ModelMetadataT()
            label_file = _metadata_fb.AssociatedFileT()
            label_file.name = tmp_file.name
            model_meta.associatedFiles = [label_file]

            subgraph = _metadata_fb.SubGraphMetadataT()
            subgraph.inputTensorMetadata = [_metadata_fb.TensorMetadataT()]
            subgraph.outputTensorMetadata = [_metadata_fb.TensorMetadataT()] * num_outputs
            model_meta.subgraphMetadata = [subgraph]

            b = flatbuffers.Builder(0)
            b.Finish(model_meta.Pack(b), _metadata.MetadataPopulator.METADATA_FILE_IDENTIFIER)
            metadata_buf = b.Output()

            populator = _metadata.MetadataPopulator.with_model_file(file)
            populator.load_metadata_buffer(metadata_buf)
            populator.load_associated_files([str(tmp_file)])
            populator.populate()
            tmp_file.unlink()

    def _pipeline_coreml(self, model, prefix=colorstr('CoreML Pipeline:')):
        # YOLOv8 CoreML pipeline
        import coremltools as ct  # noqa

        LOGGER.info(f'{prefix} starting pipeline with coremltools {ct.__version__}...')
        batch_size, ch, h, w = list(self.im.shape)  # BCHW

        # Output shapes
        spec = model.get_spec()
        out0, out1 = iter(spec.description.output)
        if MACOS:
            from PIL import Image
            img = Image.new('RGB', (w, h))  # img(192 width, 320 height)
            # img = torch.zeros((*opt.img_size, 3)).numpy()  # img size(320,192,3) iDetection
            out = model.predict({'image': img})
            out0_shape = out[out0.name].shape
            out1_shape = out[out1.name].shape
        else:  # linux and windows can not run model.predict(), get sizes from pytorch output y
            out0_shape = self.output_shape[1], self.output_shape[2] - 5  # (3780, 80)
            out1_shape = self.output_shape[1], 4  # (3780, 4)

        # Checks
        names = self.metadata['names']
        nx, ny = spec.description.input[0].type.imageType.width, spec.description.input[0].type.imageType.height
        na, nc = out0_shape
        # na, nc = out0.type.multiArrayType.shape  # number anchors, classes
        assert len(names) == nc, f'{len(names)} names found for nc={nc}'  # check

        # Define output shapes (missing)
        out0.type.multiArrayType.shape[:] = out0_shape  # (3780, 80)
        out1.type.multiArrayType.shape[:] = out1_shape  # (3780, 4)
        # spec.neuralNetwork.preprocessing[0].featureName = '0'

        # Flexible input shapes
        # from coremltools.models.neural_network import flexible_shape_utils
        # s = [] # shapes
        # s.append(flexible_shape_utils.NeuralNetworkImageSize(320, 192))
        # s.append(flexible_shape_utils.NeuralNetworkImageSize(640, 384))  # (height, width)
        # flexible_shape_utils.add_enumerated_image_sizes(spec, feature_name='image', sizes=s)
        # r = flexible_shape_utils.NeuralNetworkImageSizeRange()  # shape ranges
        # r.add_height_range((192, 640))
        # r.add_width_range((192, 640))
        # flexible_shape_utils.update_image_size_range(spec, feature_name='image', size_range=r)

        # Print
        print(spec.description)

        # Model from spec
        model = ct.models.MLModel(spec)

        # 3. Create NMS protobuf
        nms_spec = ct.proto.Model_pb2.Model()
        nms_spec.specificationVersion = 5
        for i in range(2):
            decoder_output = model._spec.description.output[i].SerializeToString()
            nms_spec.description.input.add()
            nms_spec.description.input[i].ParseFromString(decoder_output)
            nms_spec.description.output.add()
            nms_spec.description.output[i].ParseFromString(decoder_output)

        nms_spec.description.output[0].name = 'confidence'
        nms_spec.description.output[1].name = 'coordinates'

        output_sizes = [nc, 4]
        for i in range(2):
            ma_type = nms_spec.description.output[i].type.multiArrayType
            ma_type.shapeRange.sizeRanges.add()
            ma_type.shapeRange.sizeRanges[0].lowerBound = 0
            ma_type.shapeRange.sizeRanges[0].upperBound = -1
            ma_type.shapeRange.sizeRanges.add()
            ma_type.shapeRange.sizeRanges[1].lowerBound = output_sizes[i]
            ma_type.shapeRange.sizeRanges[1].upperBound = output_sizes[i]
            del ma_type.shape[:]

        nms = nms_spec.nonMaximumSuppression
        nms.confidenceInputFeatureName = out0.name  # 1x507x80
        nms.coordinatesInputFeatureName = out1.name  # 1x507x4
        nms.confidenceOutputFeatureName = 'confidence'
        nms.coordinatesOutputFeatureName = 'coordinates'
        nms.iouThresholdInputFeatureName = 'iouThreshold'
        nms.confidenceThresholdInputFeatureName = 'confidenceThreshold'
        nms.iouThreshold = 0.45
        nms.confidenceThreshold = 0.25
        nms.pickTop.perClass = True
        nms.stringClassLabels.vector.extend(names.values())
        nms_model = ct.models.MLModel(nms_spec)

        # 4. Pipeline models together
        pipeline = ct.models.pipeline.Pipeline(input_features=[('image', ct.models.datatypes.Array(3, ny, nx)),
                                                               ('iouThreshold', ct.models.datatypes.Double()),
                                                               ('confidenceThreshold', ct.models.datatypes.Double())],
                                               output_features=['confidence', 'coordinates'])
        pipeline.add_model(model)
        pipeline.add_model(nms_model)

        # Correct datatypes
        pipeline.spec.description.input[0].ParseFromString(model._spec.description.input[0].SerializeToString())
        pipeline.spec.description.output[0].ParseFromString(nms_model._spec.description.output[0].SerializeToString())
        pipeline.spec.description.output[1].ParseFromString(nms_model._spec.description.output[1].SerializeToString())

        # Update metadata
        pipeline.spec.specificationVersion = 5
        pipeline.spec.description.metadata.versionString = f'Ultralytics YOLOv{ultralytics.__version__}'
        pipeline.spec.description.metadata.shortDescription = f'Ultralytics {self.pretty_name} CoreML model'
        pipeline.spec.description.metadata.author = 'Ultralytics (https://ultralytics.com)'
        pipeline.spec.description.metadata.license = 'GPL-3.0 license (https://ultralytics.com/license)'
        pipeline.spec.description.metadata.userDefined.update({
            'IoU threshold': str(nms.iouThreshold),
            'Confidence threshold': str(nms.confidenceThreshold)})

        # Save the model
        model = ct.models.MLModel(pipeline.spec)
        model.input_description['image'] = 'Input image'
        model.input_description['iouThreshold'] = f'(optional) IOU threshold override (default: {nms.iouThreshold})'
        model.input_description['confidenceThreshold'] = \
            f'(optional) Confidence threshold override (default: {nms.confidenceThreshold})'
        model.output_description['confidence'] = 'Boxes × Class confidence (see user-defined metadata "classes")'
        model.output_description['coordinates'] = 'Boxes × [x, y, width, height] (relative to image size)'
        LOGGER.info(f'{prefix} pipeline success')
        return model

    def run_callbacks(self, event: str):
        for callback in self.callbacks.get(event, []):
            callback(self)


@hydra.main(version_base=None, config_path=str(DEFAULT_CONFIG.parent), config_name=DEFAULT_CONFIG.name)
def export(cfg):
    cfg.model = cfg.model or "yolov8n.yaml"
    cfg.format = cfg.format or "torchscript"

    # exporter = Exporter(cfg)
    #
    # model = None
    # if isinstance(cfg.model, (str, Path)):
    #     if Path(cfg.model).suffix == '.yaml':
    #         model = DetectionModel(cfg.model)
    #     elif Path(cfg.model).suffix == '.pt':
    #         model = attempt_load_weights(cfg.model, fuse=True)
    #     else:
    #         TypeError(f'Unsupported model type {cfg.model}')
    # exporter(model=model)

    from ultralytics import YOLO
    model = YOLO(cfg.model)
    model.export(**cfg)


if __name__ == "__main__":
    """
    CLI:
    yolo mode=export model=yolov8n.yaml format=onnx
    """
    export()<|MERGE_RESOLUTION|>--- conflicted
+++ resolved
@@ -450,11 +450,7 @@
     @try_export
     def _export_tensorflow_model(self, pb=False, int8=False, prefix=colorstr('TensorFlow SavedModel:')):
 
-<<<<<<< HEAD
         # YOLOv8 TensorFlow models export
-=======
-        # YOLOv8 TensorFlow SavedModel export
->>>>>>> c7629e93
         try:
             import tensorflow as tf  # noqa
         except ImportError:
