# Ultralytics YOLO 🚀, GPL-3.0 license
"""
Ultralytics Results, Boxes and Masks classes for handling inference results

Usage: See https://docs.ultralytics.com/modes/predict/
"""

import pprint
from copy import deepcopy
from functools import lru_cache

import numpy as np
import torch
import torchvision.transforms.functional as F

from ultralytics.yolo.utils import LOGGER, ops
from ultralytics.yolo.utils.plotting import Annotator, colors


class Results:
    """
    A class for storing and manipulating inference results.

    Args:
        orig_img (numpy.ndarray): The original image as a numpy array.
        path (str): The path to the image file.
        names (List[str]): A list of class names.
        boxes (List[List[float]], optional): A list of bounding box coordinates for each detection.
        masks (numpy.ndarray, optional): A 3D numpy array of detection masks, where each mask is a binary image.
        probs (numpy.ndarray, optional): A 2D numpy array of detection probabilities for each class.

    Attributes:
        orig_img (numpy.ndarray): The original image as a numpy array.
        orig_shape (tuple): The original image shape in (height, width) format.
        boxes (Boxes, optional): A Boxes object containing the detection bounding boxes.
        masks (Masks, optional): A Masks object containing the detection masks.
        probs (numpy.ndarray, optional): A 2D numpy array of detection probabilities for each class.
        names (List[str]): A list of class names.
        path (str): The path to the image file.
        _keys (tuple): A tuple of attribute names for non-empty attributes.
    """

    def __init__(self, orig_img, path, names, boxes=None, masks=None, probs=None, keypoints=None) -> None:
        self.orig_img = orig_img
        self.orig_shape = orig_img.shape[:2]
        self.boxes = Boxes(boxes, self.orig_shape) if boxes is not None else None  # native size boxes
        self.masks = Masks(masks, self.orig_shape) if masks is not None else None  # native size or imgsz masks
        self.probs = probs if probs is not None else None
        self.keypoints = keypoints if keypoints is not None else None
        self.names = names
        self.path = path
<<<<<<< HEAD
        self._keys = [k for k in ('boxes', 'masks', 'probs', 'keypoints') if getattr(self, k) is not None]
=======
        self._keys = ('boxes', 'masks', 'probs')
>>>>>>> 701fba47

    def pandas(self):
        pass
        # TODO masks.pandas + boxes.pandas + cls.pandas

    def __getitem__(self, idx):
        r = Results(orig_img=self.orig_img, path=self.path, names=self.names)
        for k in self.keys:
            setattr(r, k, getattr(self, k)[idx])
        return r

    def update(self, boxes=None, masks=None, probs=None):
        if boxes is not None:
            self.boxes = Boxes(boxes, self.orig_shape)
        if masks is not None:
            self.masks = Masks(masks, self.orig_shape)
        if boxes is not None:
            self.probs = probs

    def cpu(self):
        r = Results(orig_img=self.orig_img, path=self.path, names=self.names)
        for k in self.keys:
            setattr(r, k, getattr(self, k).cpu())
        return r

    def numpy(self):
        r = Results(orig_img=self.orig_img, path=self.path, names=self.names)
        for k in self.keys:
            setattr(r, k, getattr(self, k).numpy())
        return r

    def cuda(self):
        r = Results(orig_img=self.orig_img, path=self.path, names=self.names)
        for k in self.keys:
            setattr(r, k, getattr(self, k).cuda())
        return r

    def to(self, *args, **kwargs):
        r = Results(orig_img=self.orig_img, path=self.path, names=self.names)
        for k in self.keys:
            setattr(r, k, getattr(self, k).to(*args, **kwargs))
        return r

    def __len__(self):
        for k in self.keys:
            return len(getattr(self, k))

    def __str__(self):
        attr = {k: v for k, v in vars(self).items() if not isinstance(v, type(self))}
        return pprint.pformat(attr, indent=2, width=120, depth=10, compact=True)

    def __repr__(self):
        return self.__str__()

    def __getattr__(self, attr):
        name = self.__class__.__name__
        raise AttributeError(f"'{name}' object has no attribute '{attr}'. See valid attributes below.\n{self.__doc__}")

<<<<<<< HEAD
    def plot(self,
             show_conf=True,
             line_width=None,
             font_size=None,
             font='Arial.ttf',
             pil=False,
             example='abc',
             kpt_line=True):
=======
    @property
    def keys(self):
        return [k for k in self._keys if getattr(self, k) is not None]

    def plot(self, show_conf=True, line_width=None, font_size=None, font='Arial.ttf', pil=False, example='abc'):
>>>>>>> 701fba47
        """
        Plots the detection results on an input RGB image. Accepts a numpy array (cv2) or a PIL Image.

        Args:
            show_conf (bool): Whether to show the detection confidence score.
            line_width (float, optional): The line width of the bounding boxes. If None, it is scaled to the image size.
            font_size (float, optional): The font size of the text. If None, it is scaled to the image size.
            font (str): The font to use for the text.
            pil (bool): Whether to return the image as a PIL Image.
            example (str): An example string to display. Useful for indicating the expected format of the output.
            kpt_line (bool): Whether to draw lines connecting keypoints.

        Returns:
            (None) or (PIL.Image): If `pil` is True, a PIL Image is returned. Otherwise, nothing is returned.
        """
        annotator = Annotator(deepcopy(self.orig_img), line_width, font_size, font, pil, example)
        boxes = self.boxes
        masks = self.masks
        logits = self.probs
        names = self.names
        keypoints = self.keypoints
        if boxes is not None:
            for d in reversed(boxes):
                cls, conf = d.cls.squeeze(), d.conf.squeeze()
                c = int(cls)
                label = (f'{names[c]}' if names else f'{c}') + (f'{conf:.2f}' if show_conf else '')
                annotator.box_label(d.xyxy.squeeze(), label, color=colors(c, True))

        if masks is not None:
            im = torch.as_tensor(annotator.im, dtype=torch.float16, device=masks.data.device).permute(2, 0, 1).flip(0)
            im = F.resize(im.contiguous(), masks.data.shape[1:]) / 255
            annotator.masks(masks.data, colors=[colors(x, True) for x in boxes.cls], im_gpu=im)

        if logits is not None:
            n5 = min(len(self.names), 5)
            top5i = logits.argsort(0, descending=True)[:n5].tolist()  # top 5 indices
            text = f"{', '.join(f'{names[j] if names else j} {logits[j]:.2f}' for j in top5i)}, "
            annotator.text((32, 32), text, txt_color=(255, 255, 255))  # TODO: allow setting colors

        if keypoints is not None:
            for k in reversed(keypoints):
                annotator.kpts(k, self.orig_shape, kpt_line=kpt_line)

        return np.asarray(annotator.im) if annotator.pil else annotator.im


class Boxes:
    """
    A class for storing and manipulating detection boxes.

    Args:
        boxes (torch.Tensor) or (numpy.ndarray): A tensor or numpy array containing the detection boxes,
            with shape (num_boxes, 6). The last two columns should contain confidence and class values.
        orig_shape (tuple): Original image size, in the format (height, width).

    Attributes:
        boxes (torch.Tensor) or (numpy.ndarray): A tensor or numpy array containing the detection boxes,
            with shape (num_boxes, 6).
        orig_shape (torch.Tensor) or (numpy.ndarray): Original image size, in the format (height, width).
        is_track (bool): True if the boxes also include track IDs, False otherwise.

    Properties:
        xyxy (torch.Tensor) or (numpy.ndarray): The boxes in xyxy format.
        conf (torch.Tensor) or (numpy.ndarray): The confidence values of the boxes.
        cls (torch.Tensor) or (numpy.ndarray): The class values of the boxes.
        id (torch.Tensor) or (numpy.ndarray): The track IDs of the boxes (if available).
        xywh (torch.Tensor) or (numpy.ndarray): The boxes in xywh format.
        xyxyn (torch.Tensor) or (numpy.ndarray): The boxes in xyxy format normalized by original image size.
        xywhn (torch.Tensor) or (numpy.ndarray): The boxes in xywh format normalized by original image size.
        data (torch.Tensor): The raw bboxes tensor

    Methods:
        cpu(): Move the object to CPU memory.
        numpy(): Convert the object to a numpy array.
        cuda(): Move the object to CUDA memory.
        to(*args, **kwargs): Move the object to the specified device.
        pandas(): Convert the object to a pandas DataFrame (not yet implemented).
    """

    def __init__(self, boxes, orig_shape) -> None:
        if boxes.ndim == 1:
            boxes = boxes[None, :]
        n = boxes.shape[-1]
        assert n in (6, 7), f'expected `n` in [6, 7], but got {n}'  # xyxy, (track_id), conf, cls
        # TODO
        self.is_track = n == 7
        self.boxes = boxes
        self.orig_shape = torch.as_tensor(orig_shape, device=boxes.device) if isinstance(boxes, torch.Tensor) \
            else np.asarray(orig_shape)

    @property
    def xyxy(self):
        return self.boxes[:, :4]

    @property
    def conf(self):
        return self.boxes[:, -2]

    @property
    def cls(self):
        return self.boxes[:, -1]

    @property
    def id(self):
        return self.boxes[:, -3] if self.is_track else None

    @property
    @lru_cache(maxsize=2)  # maxsize 1 should suffice
    def xywh(self):
        return ops.xyxy2xywh(self.xyxy)

    @property
    @lru_cache(maxsize=2)
    def xyxyn(self):
        return self.xyxy / self.orig_shape[[1, 0, 1, 0]]

    @property
    @lru_cache(maxsize=2)
    def xywhn(self):
        return self.xywh / self.orig_shape[[1, 0, 1, 0]]

    def cpu(self):
        return Boxes(self.boxes.cpu(), self.orig_shape)

    def numpy(self):
        return Boxes(self.boxes.numpy(), self.orig_shape)

    def cuda(self):
        return Boxes(self.boxes.cuda(), self.orig_shape)

    def to(self, *args, **kwargs):
        return Boxes(self.boxes.to(*args, **kwargs), self.orig_shape)

    def pandas(self):
        LOGGER.info('results.pandas() method not yet implemented')
        '''
        new = copy(self)  # return copy
        ca = 'xmin', 'ymin', 'xmax', 'ymax', 'confidence', 'class', 'name'  # xyxy columns
        cb = 'xcenter', 'ycenter', 'width', 'height', 'confidence', 'class', 'name'  # xywh columns
        for k, c in zip(['xyxy', 'xyxyn', 'xywh', 'xywhn'], [ca, ca, cb, cb]):
            a = [[x[:5] + [int(x[5]), self.names[int(x[5])]] for x in x.tolist()] for x in getattr(self, k)]  # update
            setattr(new, k, [pd.DataFrame(x, columns=c) for x in a])
        return new
        '''

    @property
    def shape(self):
        return self.boxes.shape

    @property
    def data(self):
        return self.boxes

    def __len__(self):  # override len(results)
        return len(self.boxes)

    def __str__(self):
        return self.boxes.__str__()

    def __repr__(self):
        return (f'{self.__class__.__module__}.{self.__class__.__name__}\n'
                f'type:  {self.boxes.__class__.__module__}.{self.boxes.__class__.__name__}\n'
                f'shape: {self.boxes.shape}\n'
                f'dtype: {self.boxes.dtype}\n'
                f'{self.boxes.__repr__()}')

    def __getitem__(self, idx):
        return Boxes(self.boxes[idx], self.orig_shape)

    def __getattr__(self, attr):
        name = self.__class__.__name__
        raise AttributeError(f"'{name}' object has no attribute '{attr}'. See valid attributes below.\n{self.__doc__}")


class Masks:
    """
    A class for storing and manipulating detection masks.

    Args:
        masks (torch.Tensor): A tensor containing the detection masks, with shape (num_masks, height, width).
        orig_shape (tuple): Original image size, in the format (height, width).

    Attributes:
        masks (torch.Tensor): A tensor containing the detection masks, with shape (num_masks, height, width).
        orig_shape (tuple): Original image size, in the format (height, width).

    Properties:
        segments (list): A list of segments which includes x, y, w, h, label, confidence, and mask of each detection.

    Methods:
        cpu(): Returns a copy of the masks tensor on CPU memory.
        numpy(): Returns a copy of the masks tensor as a numpy array.
        cuda(): Returns a copy of the masks tensor on GPU memory.
        to(): Returns a copy of the masks tensor with the specified device and dtype.
        __len__(): Returns the number of masks in the tensor.
        __str__(): Returns a string representation of the masks tensor.
        __repr__(): Returns a detailed string representation of the masks tensor.
        __getitem__(): Returns a new Masks object with the masks at the specified index.
        __getattr__(): Raises an AttributeError with a list of valid attributes and properties.
    """

    def __init__(self, masks, orig_shape) -> None:
        self.masks = masks  # N, h, w
        self.orig_shape = orig_shape

    @property
    @lru_cache(maxsize=1)
    def segments(self):
        return [
            ops.scale_coords(self.masks.shape[1:], x, self.orig_shape, normalize=True)
            for x in ops.masks2segments(self.masks)]

    @property
    def shape(self):
        return self.masks.shape

    @property
    def data(self):
        return self.masks

    def cpu(self):
        return Masks(self.masks.cpu(), self.orig_shape)

    def numpy(self):
        return Masks(self.masks.numpy(), self.orig_shape)

    def cuda(self):
        return Masks(self.masks.cuda(), self.orig_shape)

    def to(self, *args, **kwargs):
        return Masks(self.masks.to(*args, **kwargs), self.orig_shape)

    def __len__(self):  # override len(results)
        return len(self.masks)

    def __str__(self):
        return self.masks.__str__()

    def __repr__(self):
        return (f'{self.__class__.__module__}.{self.__class__.__name__}\n'
                f'type:  {self.masks.__class__.__module__}.{self.masks.__class__.__name__}\n'
                f'shape: {self.masks.shape}\n'
                f'dtype: {self.masks.dtype}\n'
                f'{self.masks.__repr__()}')

    def __getitem__(self, idx):
        return Masks(self.masks[idx], self.orig_shape)

    def __getattr__(self, attr):
        name = self.__class__.__name__
        raise AttributeError(f"'{name}' object has no attribute '{attr}'. See valid attributes below.\n{self.__doc__}")<|MERGE_RESOLUTION|>--- conflicted
+++ resolved
@@ -49,11 +49,7 @@
         self.keypoints = keypoints if keypoints is not None else None
         self.names = names
         self.path = path
-<<<<<<< HEAD
-        self._keys = [k for k in ('boxes', 'masks', 'probs', 'keypoints') if getattr(self, k) is not None]
-=======
-        self._keys = ('boxes', 'masks', 'probs')
->>>>>>> 701fba47
+        self._keys = ('boxes', 'masks', 'probs', 'keypoints')
 
     def pandas(self):
         pass
@@ -112,7 +108,10 @@
         name = self.__class__.__name__
         raise AttributeError(f"'{name}' object has no attribute '{attr}'. See valid attributes below.\n{self.__doc__}")
 
-<<<<<<< HEAD
+    @property
+    def keys(self):
+        return [k for k in self._keys if getattr(self, k) is not None]
+
     def plot(self,
              show_conf=True,
              line_width=None,
@@ -121,13 +120,6 @@
              pil=False,
              example='abc',
              kpt_line=True):
-=======
-    @property
-    def keys(self):
-        return [k for k in self._keys if getattr(self, k) is not None]
-
-    def plot(self, show_conf=True, line_width=None, font_size=None, font='Arial.ttf', pil=False, example='abc'):
->>>>>>> 701fba47
         """
         Plots the detection results on an input RGB image. Accepts a numpy array (cv2) or a PIL Image.
 
