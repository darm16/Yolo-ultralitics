# Ultralytics YOLO 🚀, GPL-3.0 license
"""
Run prediction on images, videos, directories, globs, YouTube, webcam, streams, etc.

Usage - sources:
    $ yolo mode=predict model=yolov8n.pt --source 0                               # webcam
                                                  img.jpg                         # image
                                                  vid.mp4                         # video
                                                  screen                          # screenshot
                                                  path/                           # directory
                                                  list.txt                        # list of images
                                                  list.streams                    # list of streams
                                                  'path/*.jpg'                    # glob
                                                  'https://youtu.be/Zgi9g1ksQHc'  # YouTube
                                                  'rtsp://example.com/media.mp4'  # RTSP, RTMP, HTTP stream

Usage - formats:
    $ yolo mode=predict model=yolov8n.pt                 # PyTorch
                              yolov8n.torchscript        # TorchScript
                              yolov8n.onnx               # ONNX Runtime or OpenCV DNN with dnn=True
                              yolov8n_openvino_model     # OpenVINO
                              yolov8n.engine             # TensorRT
                              yolov8n.mlmodel            # CoreML (macOS-only)
                              yolov8n_saved_model        # TensorFlow SavedModel
                              yolov8n.pb                 # TensorFlow GraphDef
                              yolov8n.tflite             # TensorFlow Lite
                              yolov8n_edgetpu.tflite     # TensorFlow Edge TPU
                              yolov8n_paddle_model       # PaddlePaddle
"""
import platform
import queue
from collections import defaultdict
from pathlib import Path

import cv2
import torch

from ultralytics.nn.autobackend import AutoBackend
from ultralytics.yolo.cfg import get_cfg
from ultralytics.yolo.data import load_inference_source
from ultralytics.yolo.data.augment import classify_transforms
from ultralytics.yolo.utils import DEFAULT_CFG, LOGGER, SETTINGS, callbacks, colorstr, ops
from ultralytics.yolo.utils.checks import check_imgsz, check_imshow
from ultralytics.yolo.utils.files import increment_path
from ultralytics.yolo.utils.torch_utils import select_device, smart_inference_mode


class BasePredictor:
    """
    BasePredictor

    A base class for creating predictors.

    Attributes:
        args (SimpleNamespace): Configuration for the predictor.
        save_dir (Path): Directory to save results.
        done_setup (bool): Whether the predictor has finished setup.
        model (nn.Module): Model used for prediction.
        data (dict): Data configuration.
        device (torch.device): Device used for prediction.
        dataset (Dataset): Dataset used for prediction.
        vid_path (str): Path to video file.
        vid_writer (cv2.VideoWriter): Video writer for saving video output.
        annotator (Annotator): Annotator used for prediction.
        data_path (str): Path to data.
    """

    def __init__(self, cfg=DEFAULT_CFG, overrides=None):
        """
        Initializes the BasePredictor class.

        Args:
            cfg (str, optional): Path to a configuration file. Defaults to DEFAULT_CFG.
            overrides (dict, optional): Configuration overrides. Defaults to None.
        """

        self.args = get_cfg(cfg, overrides)
        project = self.args.project or Path(SETTINGS['runs_dir']) / self.args.task
        name = self.args.name or f'{self.args.mode}'
        self.save_dir = increment_path(Path(project) / name, exist_ok=self.args.exist_ok)
        if self.args.conf is None:
            self.args.conf = 0.25  # default conf=0.25
        self.done_warmup = False
        if self.args.show:
            self.args.show = check_imshow(warn=True)

        # Usable if setup is done
        self.model = None
        self.data = self.args.data  # data_dict
        self.imgsz = None
        self.device = None
        self.dataset = None
        self.vid_path, self.vid_writer = None, None
        self.annotator = None
        self.data_path = None
        self.source_type = None
        self.is_not_queue = True
        self.batch = None
        self.callbacks = defaultdict(list, callbacks.default_callbacks)  # add callbacks
        callbacks.add_integration_callbacks(self)

    def preprocess(self, img):
        pass

    def get_annotator(self, img):
        raise NotImplementedError('get_annotator function needs to be implemented')

    def write_results(self, results, batch, print_string):
        raise NotImplementedError('print_results function needs to be implemented')

    def postprocess(self, preds, img, orig_img):
        return preds

    def __call__(self, source=None, model=None, stream=False):
        if stream:
            return self.stream_inference(source, model)
        else:
            return list(self.stream_inference(source, model))  # merge list of Result into one

    def predict_cli(self, source=None, model=None):
        # Method used for CLI prediction. It uses always generator as outputs as not required by CLI mode
        gen = self.stream_inference(source, model)
        for _ in gen:  # running CLI inference without accumulating any outputs (do not modify)
            pass

    def setup_source(self, source):
        self.imgsz = check_imgsz(self.args.imgsz, stride=self.model.stride, min_dim=2)  # check image size
        if self.args.task == 'classify':
            transforms = getattr(self.model.model, 'transforms', classify_transforms(self.imgsz[0]))
        else:  # predict, segment
            transforms = None

        self.dataset = load_inference_source(source=source,
                                             transforms=transforms,
                                             imgsz=self.imgsz,
                                             vid_stride=self.args.vid_stride,
                                             stride=self.model.stride,
                                             auto=self.model.pt)

        self.source_type = self.dataset.source_type
        self.vid_path, self.vid_writer = [None] * self.dataset.bs, [None] * self.dataset.bs

    @smart_inference_mode()
    def stream_inference(self, source=None, model=None):
        if isinstance(source, queue.Queue):
            self.is_not_queue = False
        if self.args.verbose:
            LOGGER.info('')
        # setup model
        if not self.model:
            self.setup_model(model)
        # setup source every time predict is called
        self.setup_source(source if source is not None else self.args.source)

        # check if save_dir/ label file exists
        if self.args.save or self.args.save_txt:
            (self.save_dir / 'labels' if self.args.save_txt else self.save_dir).mkdir(parents=True, exist_ok=True)
        # warmup model
        if not self.done_warmup:
            self.model.warmup(imgsz=(1 if self.model.pt or self.model.triton else self.dataset.bs, 3, *self.imgsz))
            self.done_warmup = True

        self.seen, self.windows, self.dt, self.batch = 0, [], (ops.Profile(), ops.Profile(), ops.Profile()), None
        self.run_callbacks('on_predict_start')
        for batch in self.dataset:
            self.run_callbacks('on_predict_batch_start')
            self.batch = batch

            user_datas = None
            if len(batch) == 5:
                path, im, im0s, vid_cap, s = batch
            else:
                path, im, im0s, vid_cap, s, user_datas = batch

            visualize = increment_path(self.save_dir / Path(path).stem, mkdir=True) if self.args.visualize else False

            # preprocess
            with self.dt[0]:
                im = self.preprocess(im)
                if len(im.shape) == 3:
                    im = im[None]  # expand for batch dim

            # inference
            with self.dt[1]:
                preds = self.model(im, augment=self.args.augment, visualize=visualize)

            # postprocess
            with self.dt[2]:
                self.results = self.postprocess(preds, im, im0s)
            self.run_callbacks('on_predict_postprocess_end')

            # visualize, save, write results
<<<<<<< HEAD
            for i in range(len(im)):
                if self.is_not_queue:
                    p, im0 = (path[i], im0s[i].copy()) if self.source_type.webcam or self.source_type.from_img \
                      else (path, im0s.copy())

                    p = Path(p)

                    if self.args.verbose or self.args.save or self.args.save_txt or self.args.show:
                        s += self.write_results(i, self.results, (p, im, im0))
=======
            n = len(im)
            for i in range(n):
                self.results[i].speed = {
                    'preprocess': self.dt[0].dt * 1E3 / n,
                    'inference': self.dt[1].dt * 1E3 / n,
                    'postprocess': self.dt[2].dt * 1E3 / n}
                p, im0 = (path[i], im0s[i].copy()) if self.source_type.webcam or self.source_type.from_img \
                    else (path, im0s.copy())
                p = Path(p)
>>>>>>> a82ee2c7

                    if self.args.show:
                        self.show(p)

                    if self.args.save:
                        self.save_preds(vid_cap, i, str(self.save_dir / p.name))
                else:
                    im0 = im0s[i].copy() if self.source_type.webcam or self.source_type.from_img else im0s

            self.run_callbacks('on_predict_batch_end')
            yield from self.results

            # Print time (inference-only)
            if self.args.verbose:
                LOGGER.info(f'{s}{self.dt[1].dt * 1E3:.1f}ms')

        # Release assets
        if isinstance(self.vid_writer[-1], cv2.VideoWriter):
            self.vid_writer[-1].release()  # release final video writer

        # Print results
        if self.args.verbose and self.seen:
            t = tuple(x.t / self.seen * 1E3 for x in self.dt)  # speeds per image
            LOGGER.info(f'Speed: %.1fms preprocess, %.1fms inference, %.1fms postprocess per image at shape '
                        f'{(1, 3, *self.imgsz)}' % t)
        if self.args.save or self.args.save_txt or self.args.save_crop:
            nl = len(list(self.save_dir.glob('labels/*.txt')))  # number of labels
            s = f"\n{nl} label{'s' * (nl > 1)} saved to {self.save_dir / 'labels'}" if self.args.save_txt else ''
            LOGGER.info(f"Results saved to {colorstr('bold', self.save_dir)}{s}")

        self.run_callbacks('on_predict_end')

    def setup_model(self, model):
        device = select_device(self.args.device)
        model = model or self.args.model
        self.args.half &= device.type != 'cpu'  # half precision only supported on CUDA
        self.model = AutoBackend(model, device=device, dnn=self.args.dnn, data=self.args.data, fp16=self.args.half)
        self.device = device
        self.model.eval()

    def show(self, p):
        im0 = self.annotator.result()
        if platform.system() == 'Linux' and p not in self.windows:
            self.windows.append(p)
            cv2.namedWindow(str(p), cv2.WINDOW_NORMAL | cv2.WINDOW_KEEPRATIO)  # allow window resize (Linux)
            cv2.resizeWindow(str(p), im0.shape[1], im0.shape[0])
        cv2.imshow(str(p), im0)
        cv2.waitKey(500 if self.batch[4].startswith('image') else 1)  # 1 millisecond

    def save_preds(self, vid_cap, idx, save_path):
        im0 = self.annotator.result()
        # save imgs
        if self.dataset.mode == 'image':
            cv2.imwrite(save_path, im0)
        else:  # 'video' or 'stream'
            if self.vid_path[idx] != save_path:  # new video
                self.vid_path[idx] = save_path
                if isinstance(self.vid_writer[idx], cv2.VideoWriter):
                    self.vid_writer[idx].release()  # release previous video writer
                if vid_cap:  # video
                    fps = int(vid_cap.get(cv2.CAP_PROP_FPS))  # integer required, floats produce error in MP4 codec
                    w = int(vid_cap.get(cv2.CAP_PROP_FRAME_WIDTH))
                    h = int(vid_cap.get(cv2.CAP_PROP_FRAME_HEIGHT))
                else:  # stream
                    fps, w, h = 30, im0.shape[1], im0.shape[0]
                save_path = str(Path(save_path).with_suffix('.mp4'))  # force *.mp4 suffix on results videos
                self.vid_writer[idx] = cv2.VideoWriter(save_path, cv2.VideoWriter_fourcc(*'mp4v'), fps, (w, h))
            self.vid_writer[idx].write(im0)

    def run_callbacks(self, event: str):
        for callback in self.callbacks.get(event, []):
            callback(self)<|MERGE_RESOLUTION|>--- conflicted
+++ resolved
@@ -190,27 +190,17 @@
             self.run_callbacks('on_predict_postprocess_end')
 
             # visualize, save, write results
-<<<<<<< HEAD
-            for i in range(len(im)):
-                if self.is_not_queue:
-                    p, im0 = (path[i], im0s[i].copy()) if self.source_type.webcam or self.source_type.from_img \
-                      else (path, im0s.copy())
-
-                    p = Path(p)
-
-                    if self.args.verbose or self.args.save or self.args.save_txt or self.args.show:
-                        s += self.write_results(i, self.results, (p, im, im0))
-=======
+
             n = len(im)
             for i in range(n):
-                self.results[i].speed = {
-                    'preprocess': self.dt[0].dt * 1E3 / n,
-                    'inference': self.dt[1].dt * 1E3 / n,
-                    'postprocess': self.dt[2].dt * 1E3 / n}
-                p, im0 = (path[i], im0s[i].copy()) if self.source_type.webcam or self.source_type.from_img \
-                    else (path, im0s.copy())
-                p = Path(p)
->>>>>>> a82ee2c7
+                if self.is_not_queue:
+                    self.results[i].speed = {
+                        'preprocess': self.dt[0].dt * 1E3 / n,
+                        'inference': self.dt[1].dt * 1E3 / n,
+                        'postprocess': self.dt[2].dt * 1E3 / n}
+                    p, im0 = (path[i], im0s[i].copy()) if self.source_type.webcam or self.source_type.from_img \
+                        else (path, im0s.copy())
+                    p = Path(p)
 
                     if self.args.show:
                         self.show(p)
