<<<<<<< HEAD
# Ultralytics YOLO 🚀, AGPL-3.0 license

import torch
import torch.nn as nn
import torch.nn.functional as F
from scipy.optimize import linear_sum_assignment

from ultralytics.utils.metrics import bbox_iou
from ultralytics.utils.ops import xywh2xyxy, xyxy2xywh


class HungarianMatcher(nn.Module):
    """
    A module implementing the HungarianMatcher, which is a differentiable module to solve the assignment problem in an
    end-to-end fashion.

    HungarianMatcher performs optimal assignment over the predicted and ground truth bounding boxes using a cost
    function that considers classification scores, bounding box coordinates, and optionally, mask predictions.

    Attributes:
        cost_gain (dict): Dictionary of cost coefficients: 'class', 'bbox', 'giou', 'mask', and 'dice'.
        use_fl (bool): Indicates whether to use Focal Loss for the classification cost calculation.
        with_mask (bool): Indicates whether the model makes mask predictions.
        num_sample_points (int): The number of sample points used in mask cost calculation.
        alpha (float): The alpha factor in Focal Loss calculation.
        gamma (float): The gamma factor in Focal Loss calculation.

    Methods:
        forward(pred_bboxes, pred_scores, gt_bboxes, gt_cls, gt_groups, masks=None, gt_mask=None): Computes the
            assignment between predictions and ground truths for a batch.
        _cost_mask(bs, num_gts, masks=None, gt_mask=None): Computes the mask cost and dice cost if masks are predicted.
    """

    def __init__(self, cost_gain=None, use_fl=True, with_mask=False, num_sample_points=12544, alpha=0.25, gamma=2.0):
        """Initializes HungarianMatcher with cost coefficients, Focal Loss, mask prediction, sample points, and alpha
        gamma factors.
        """
        super().__init__()
        if cost_gain is None:
            cost_gain = {"class": 1, "bbox": 5, "giou": 2, "mask": 1, "dice": 1}
        self.cost_gain = cost_gain
        self.use_fl = use_fl
        self.with_mask = with_mask
        self.num_sample_points = num_sample_points
        self.alpha = alpha
        self.gamma = gamma

    def forward(self, pred_bboxes, pred_scores, gt_bboxes, gt_cls, gt_groups, masks=None, gt_mask=None):
        """
        Forward pass for HungarianMatcher. This function computes costs based on prediction and ground truth
        (classification cost, L1 cost between boxes and GIoU cost between boxes) and finds the optimal matching between
        predictions and ground truth based on these costs.

        Args:
            pred_bboxes (Tensor): Predicted bounding boxes with shape [batch_size, num_queries, 4].
            pred_scores (Tensor): Predicted scores with shape [batch_size, num_queries, num_classes].
            gt_cls (torch.Tensor): Ground truth classes with shape [num_gts, ].
            gt_bboxes (torch.Tensor): Ground truth bounding boxes with shape [num_gts, 4].
            gt_groups (List[int]): List of length equal to batch size, containing the number of ground truths for
                each image.
            masks (Tensor, optional): Predicted masks with shape [batch_size, num_queries, height, width].
                Defaults to None.
            gt_mask (List[Tensor], optional): List of ground truth masks, each with shape [num_masks, Height, Width].
                Defaults to None.

        Returns:
            (List[Tuple[Tensor, Tensor]]): A list of size batch_size, each element is a tuple (index_i, index_j), where:
                - index_i is the tensor of indices of the selected predictions (in order)
                - index_j is the tensor of indices of the corresponding selected ground truth targets (in order)
                For each batch element, it holds:
                    len(index_i) = len(index_j) = min(num_queries, num_target_boxes)
        """

        bs, nq, nc = pred_scores.shape

        if sum(gt_groups) == 0:
            return [(torch.tensor([], dtype=torch.long), torch.tensor([], dtype=torch.long)) for _ in range(bs)]

        # We flatten to compute the cost matrices in a batch
        # [batch_size * num_queries, num_classes]
        pred_scores = pred_scores.detach().view(-1, nc)
        pred_scores = F.sigmoid(pred_scores) if self.use_fl else F.softmax(pred_scores, dim=-1)
        # [batch_size * num_queries, 4]
        pred_bboxes = pred_bboxes.detach().view(-1, 4)

        # Compute the classification cost
        pred_scores = pred_scores[:, gt_cls]
        if self.use_fl:
            neg_cost_class = (1 - self.alpha) * (pred_scores**self.gamma) * (-(1 - pred_scores + 1e-8).log())
            pos_cost_class = self.alpha * ((1 - pred_scores) ** self.gamma) * (-(pred_scores + 1e-8).log())
            cost_class = pos_cost_class - neg_cost_class
        else:
            cost_class = -pred_scores

        # Compute the L1 cost between boxes
        cost_bbox = (pred_bboxes.unsqueeze(1) - gt_bboxes.unsqueeze(0)).abs().sum(-1)  # (bs*num_queries, num_gt)

        # Compute the GIoU cost between boxes, (bs*num_queries, num_gt)
        cost_giou = 1.0 - bbox_iou(pred_bboxes.unsqueeze(1), gt_bboxes.unsqueeze(0), xywh=True, GIoU=True).squeeze(-1)

        # Final cost matrix
        C = (
            self.cost_gain["class"] * cost_class
            + self.cost_gain["bbox"] * cost_bbox
            + self.cost_gain["giou"] * cost_giou
        )
        # Compute the mask cost and dice cost
        if self.with_mask:
            C += self._cost_mask(bs, gt_groups, masks, gt_mask)

        # Set invalid values (NaNs and infinities) to 0 (fixes ValueError: matrix contains invalid numeric entries)
        C[C.isnan() | C.isinf()] = 0.0

        C = C.view(bs, nq, -1).cpu()
        indices = [linear_sum_assignment(c[i]) for i, c in enumerate(C.split(gt_groups, -1))]
        gt_groups = torch.as_tensor([0, *gt_groups[:-1]]).cumsum_(0)  # (idx for queries, idx for gt)
        return [
            (torch.tensor(i, dtype=torch.long), torch.tensor(j, dtype=torch.long) + gt_groups[k])
            for k, (i, j) in enumerate(indices)
        ]

    # This function is for future RT-DETR Segment models
    # def _cost_mask(self, bs, num_gts, masks=None, gt_mask=None):
    #     assert masks is not None and gt_mask is not None, 'Make sure the input has `mask` and `gt_mask`'
    #     # all masks share the same set of points for efficient matching
    #     sample_points = torch.rand([bs, 1, self.num_sample_points, 2])
    #     sample_points = 2.0 * sample_points - 1.0
    #
    #     out_mask = F.grid_sample(masks.detach(), sample_points, align_corners=False).squeeze(-2)
    #     out_mask = out_mask.flatten(0, 1)
    #
    #     tgt_mask = torch.cat(gt_mask).unsqueeze(1)
    #     sample_points = torch.cat([a.repeat(b, 1, 1, 1) for a, b in zip(sample_points, num_gts) if b > 0])
    #     tgt_mask = F.grid_sample(tgt_mask, sample_points, align_corners=False).squeeze([1, 2])
    #
    #     with torch.cuda.amp.autocast(False):
    #         # binary cross entropy cost
    #         pos_cost_mask = F.binary_cross_entropy_with_logits(out_mask, torch.ones_like(out_mask), reduction='none')
    #         neg_cost_mask = F.binary_cross_entropy_with_logits(out_mask, torch.zeros_like(out_mask), reduction='none')
    #         cost_mask = torch.matmul(pos_cost_mask, tgt_mask.T) + torch.matmul(neg_cost_mask, 1 - tgt_mask.T)
    #         cost_mask /= self.num_sample_points
    #
    #         # dice cost
    #         out_mask = F.sigmoid(out_mask)
    #         numerator = 2 * torch.matmul(out_mask, tgt_mask.T)
    #         denominator = out_mask.sum(-1, keepdim=True) + tgt_mask.sum(-1).unsqueeze(0)
    #         cost_dice = 1 - (numerator + 1) / (denominator + 1)
    #
    #         C = self.cost_gain['mask'] * cost_mask + self.cost_gain['dice'] * cost_dice
    #     return C


def get_cdn_group(
    batch, num_classes, num_queries, class_embed, num_dn=100, cls_noise_ratio=0.5, box_noise_scale=1.0, training=False
):
    """
    Get contrastive denoising training group. This function creates a contrastive denoising training group with positive
    and negative samples from the ground truths (gt). It applies noise to the class labels and bounding box coordinates,
    and returns the modified labels, bounding boxes, attention mask and meta information.

    Args:
        batch (dict): A dict that includes 'gt_cls' (torch.Tensor with shape [num_gts, ]), 'gt_bboxes'
            (torch.Tensor with shape [num_gts, 4]), 'gt_groups' (List(int)) which is a list of batch size length
            indicating the number of gts of each image.
        num_classes (int): Number of classes.
        num_queries (int): Number of queries.
        class_embed (torch.Tensor): Embedding weights to map class labels to embedding space.
        num_dn (int, optional): Number of denoising. Defaults to 100.
        cls_noise_ratio (float, optional): Noise ratio for class labels. Defaults to 0.5.
        box_noise_scale (float, optional): Noise scale for bounding box coordinates. Defaults to 1.0.
        training (bool, optional): If it's in training mode. Defaults to False.

    Returns:
        (Tuple[Optional[Tensor], Optional[Tensor], Optional[Tensor], Optional[Dict]]): The modified class embeddings,
            bounding boxes, attention mask and meta information for denoising. If not in training mode or 'num_dn'
            is less than or equal to 0, the function returns None for all elements in the tuple.
    """

    if (not training) or num_dn <= 0:
        return None, None, None, None
    gt_groups = batch["gt_groups"]
    total_num = sum(gt_groups)
    max_nums = max(gt_groups)
    if max_nums == 0:
        return None, None, None, None

    num_group = num_dn // max_nums
    num_group = 1 if num_group == 0 else num_group
    # Pad gt to max_num of a batch
    bs = len(gt_groups)
    gt_cls = batch["cls"]  # (bs*num, )
    gt_bbox = batch["bboxes"]  # bs*num, 4
    b_idx = batch["batch_idx"]

    # Each group has positive and negative queries.
    dn_cls = gt_cls.repeat(2 * num_group)  # (2*num_group*bs*num, )
    dn_bbox = gt_bbox.repeat(2 * num_group, 1)  # 2*num_group*bs*num, 4
    dn_b_idx = b_idx.repeat(2 * num_group).view(-1)  # (2*num_group*bs*num, )

    # Positive and negative mask
    # (bs*num*num_group, ), the second total_num*num_group part as negative samples
    neg_idx = torch.arange(total_num * num_group, dtype=torch.long, device=gt_bbox.device) + num_group * total_num

    if cls_noise_ratio > 0:
        # Half of bbox prob
        mask = torch.rand(dn_cls.shape) < (cls_noise_ratio * 0.5)
        idx = torch.nonzero(mask).squeeze(-1)
        # Randomly put a new one here
        new_label = torch.randint_like(idx, 0, num_classes, dtype=dn_cls.dtype, device=dn_cls.device)
        dn_cls[idx] = new_label

    if box_noise_scale > 0:
        known_bbox = xywh2xyxy(dn_bbox)

        diff = (dn_bbox[..., 2:] * 0.5).repeat(1, 2) * box_noise_scale  # 2*num_group*bs*num, 4

        rand_sign = torch.randint_like(dn_bbox, 0, 2) * 2.0 - 1.0
        rand_part = torch.rand_like(dn_bbox)
        rand_part[neg_idx] += 1.0
        rand_part *= rand_sign
        known_bbox += rand_part * diff
        known_bbox.clip_(min=0.0, max=1.0)
        dn_bbox = xyxy2xywh(known_bbox)
        dn_bbox = torch.logit(dn_bbox, eps=1e-6)  # inverse sigmoid

    num_dn = int(max_nums * 2 * num_group)  # total denoising queries
    # class_embed = torch.cat([class_embed, torch.zeros([1, class_embed.shape[-1]], device=class_embed.device)])
    dn_cls_embed = class_embed[dn_cls]  # bs*num * 2 * num_group, 256
    padding_cls = torch.zeros(bs, num_dn, dn_cls_embed.shape[-1], device=gt_cls.device)
    padding_bbox = torch.zeros(bs, num_dn, 4, device=gt_bbox.device)

    map_indices = torch.cat([torch.tensor(range(num), dtype=torch.long) for num in gt_groups])
    pos_idx = torch.stack([map_indices + max_nums * i for i in range(num_group)], dim=0)

    map_indices = torch.cat([map_indices + max_nums * i for i in range(2 * num_group)])
    padding_cls[(dn_b_idx, map_indices)] = dn_cls_embed
    padding_bbox[(dn_b_idx, map_indices)] = dn_bbox

    tgt_size = num_dn + num_queries
    attn_mask = torch.zeros([tgt_size, tgt_size], dtype=torch.bool)
    # Match query cannot see the reconstruct
    attn_mask[num_dn:, :num_dn] = True
    # Reconstruct cannot see each other
    for i in range(num_group):
        if i == 0:
            attn_mask[max_nums * 2 * i : max_nums * 2 * (i + 1), max_nums * 2 * (i + 1) : num_dn] = True
        if i == num_group - 1:
            attn_mask[max_nums * 2 * i : max_nums * 2 * (i + 1), : max_nums * i * 2] = True
        else:
            attn_mask[max_nums * 2 * i : max_nums * 2 * (i + 1), max_nums * 2 * (i + 1) : num_dn] = True
            attn_mask[max_nums * 2 * i : max_nums * 2 * (i + 1), : max_nums * 2 * i] = True
    dn_meta = {
        "dn_pos_idx": [p.reshape(-1) for p in pos_idx.cpu().split(list(gt_groups), dim=1)],
        "dn_num_group": num_group,
        "dn_num_split": [num_dn, num_queries],
    }

    return (
        padding_cls.to(class_embed.device),
        padding_bbox.to(class_embed.device),
        attn_mask.to(class_embed.device),
        dn_meta,
    )
=======
# Ultralytics YOLO 🚀, AGPL-3.0 license

import torch
import torch.nn as nn
import torch.nn.functional as F
from scipy.optimize import linear_sum_assignment

from ultralytics.utils.metrics import bbox_iou
from ultralytics.utils.ops import xywh2xyxy, xyxy2xywh


class HungarianMatcher(nn.Module):
    """
    A module implementing the HungarianMatcher, which is a differentiable module to solve the assignment problem in an
    end-to-end fashion.

    HungarianMatcher performs optimal assignment over the predicted and ground truth bounding boxes using a cost
    function that considers classification scores, bounding box coordinates, and optionally, mask predictions.

    Attributes:
        cost_gain (dict): Dictionary of cost coefficients: 'class', 'bbox', 'giou', 'mask', and 'dice'.
        use_fl (bool): Indicates whether to use Focal Loss for the classification cost calculation.
        with_mask (bool): Indicates whether the model makes mask predictions.
        num_sample_points (int): The number of sample points used in mask cost calculation.
        alpha (float): The alpha factor in Focal Loss calculation.
        gamma (float): The gamma factor in Focal Loss calculation.

    Methods:
        forward(pred_bboxes, pred_scores, gt_bboxes, gt_cls, gt_groups, masks=None, gt_mask=None): Computes the
            assignment between predictions and ground truths for a batch.
        _cost_mask(bs, num_gts, masks=None, gt_mask=None): Computes the mask cost and dice cost if masks are predicted.
    """

    def __init__(self, cost_gain=None, use_fl=True, with_mask=False, num_sample_points=12544, alpha=0.25, gamma=2.0):
        """Initializes HungarianMatcher with cost coefficients, Focal Loss, mask prediction, sample points, and alpha
        gamma factors.
        """
        super().__init__()
        if cost_gain is None:
            cost_gain = {"class": 1, "bbox": 5, "giou": 2, "mask": 1, "dice": 1}
        self.cost_gain = cost_gain
        self.use_fl = use_fl
        self.with_mask = with_mask
        self.num_sample_points = num_sample_points
        self.alpha = alpha
        self.gamma = gamma

    def forward(self, pred_bboxes, pred_scores, gt_bboxes, gt_cls, gt_groups, masks=None, gt_mask=None):
        """
        Forward pass for HungarianMatcher. This function computes costs based on prediction and ground truth
        (classification cost, L1 cost between boxes and GIoU cost between boxes) and finds the optimal matching between
        predictions and ground truth based on these costs.

        Args:
            pred_bboxes (Tensor): Predicted bounding boxes with shape [batch_size, num_queries, 4].
            pred_scores (Tensor): Predicted scores with shape [batch_size, num_queries, num_classes].
            gt_cls (torch.Tensor): Ground truth classes with shape [num_gts, ].
            gt_bboxes (torch.Tensor): Ground truth bounding boxes with shape [num_gts, 4].
            gt_groups (List[int]): List of length equal to batch size, containing the number of ground truths for
                each image.
            masks (Tensor, optional): Predicted masks with shape [batch_size, num_queries, height, width].
                Defaults to None.
            gt_mask (List[Tensor], optional): List of ground truth masks, each with shape [num_masks, Height, Width].
                Defaults to None.

        Returns:
            (List[Tuple[Tensor, Tensor]]): A list of size batch_size, each element is a tuple (index_i, index_j), where:
                - index_i is the tensor of indices of the selected predictions (in order)
                - index_j is the tensor of indices of the corresponding selected ground truth targets (in order)
                For each batch element, it holds:
                    len(index_i) = len(index_j) = min(num_queries, num_target_boxes)
        """

        bs, nq, nc = pred_scores.shape

        if sum(gt_groups) == 0:
            return [(torch.tensor([], dtype=torch.long), torch.tensor([], dtype=torch.long)) for _ in range(bs)]

        # We flatten to compute the cost matrices in a batch
        # [batch_size * num_queries, num_classes]
        pred_scores = pred_scores.detach().view(-1, nc)
        pred_scores = F.sigmoid(pred_scores) if self.use_fl else F.softmax(pred_scores, dim=-1)
        # [batch_size * num_queries, 4]
        pred_bboxes = pred_bboxes.detach().view(-1, 4)

        # Compute the classification cost
        pred_scores = pred_scores[:, gt_cls]
        if self.use_fl:
            neg_cost_class = (1 - self.alpha) * (pred_scores**self.gamma) * (-(1 - pred_scores + 1e-8).log())
            pos_cost_class = self.alpha * ((1 - pred_scores) ** self.gamma) * (-(pred_scores + 1e-8).log())
            cost_class = pos_cost_class - neg_cost_class
        else:
            cost_class = -pred_scores

        # Compute the L1 cost between boxes
        cost_bbox = (pred_bboxes.unsqueeze(1) - gt_bboxes.unsqueeze(0)).abs().sum(-1)  # (bs*num_queries, num_gt)

        # Compute the GIoU cost between boxes, (bs*num_queries, num_gt)
        cost_giou = 1.0 - bbox_iou(pred_bboxes.unsqueeze(1), gt_bboxes.unsqueeze(0), xywh=True, GIoU=True).squeeze(-1)

        # Final cost matrix
        C = (
            self.cost_gain["class"] * cost_class
            + self.cost_gain["bbox"] * cost_bbox
            + self.cost_gain["giou"] * cost_giou
        )
        # Compute the mask cost and dice cost
        if self.with_mask:
            C += self._cost_mask(bs, gt_groups, masks, gt_mask)

        # Set invalid values (NaNs and infinities) to 0 (fixes ValueError: matrix contains invalid numeric entries)
        C[C.isnan() | C.isinf()] = 0.0

        C = C.view(bs, nq, -1).cpu()
        indices = [linear_sum_assignment(c[i]) for i, c in enumerate(C.split(gt_groups, -1))]
        gt_groups = torch.as_tensor([0, *gt_groups[:-1]]).cumsum_(0)  # (idx for queries, idx for gt)
        return [
            (torch.tensor(i, dtype=torch.long), torch.tensor(j, dtype=torch.long) + gt_groups[k])
            for k, (i, j) in enumerate(indices)
        ]

    # This function is for future RT-DETR Segment models
    # def _cost_mask(self, bs, num_gts, masks=None, gt_mask=None):
    #     assert masks is not None and gt_mask is not None, 'Make sure the input has `mask` and `gt_mask`'
    #     # all masks share the same set of points for efficient matching
    #     sample_points = torch.rand([bs, 1, self.num_sample_points, 2])
    #     sample_points = 2.0 * sample_points - 1.0
    #
    #     out_mask = F.grid_sample(masks.detach(), sample_points, align_corners=False).squeeze(-2)
    #     out_mask = out_mask.flatten(0, 1)
    #
    #     tgt_mask = torch.cat(gt_mask).unsqueeze(1)
    #     sample_points = torch.cat([a.repeat(b, 1, 1, 1) for a, b in zip(sample_points, num_gts) if b > 0])
    #     tgt_mask = F.grid_sample(tgt_mask, sample_points, align_corners=False).squeeze([1, 2])
    #
    #     with torch.amp.autocast("cuda", enabled=False):
    #         # binary cross entropy cost
    #         pos_cost_mask = F.binary_cross_entropy_with_logits(out_mask, torch.ones_like(out_mask), reduction='none')
    #         neg_cost_mask = F.binary_cross_entropy_with_logits(out_mask, torch.zeros_like(out_mask), reduction='none')
    #         cost_mask = torch.matmul(pos_cost_mask, tgt_mask.T) + torch.matmul(neg_cost_mask, 1 - tgt_mask.T)
    #         cost_mask /= self.num_sample_points
    #
    #         # dice cost
    #         out_mask = F.sigmoid(out_mask)
    #         numerator = 2 * torch.matmul(out_mask, tgt_mask.T)
    #         denominator = out_mask.sum(-1, keepdim=True) + tgt_mask.sum(-1).unsqueeze(0)
    #         cost_dice = 1 - (numerator + 1) / (denominator + 1)
    #
    #         C = self.cost_gain['mask'] * cost_mask + self.cost_gain['dice'] * cost_dice
    #     return C


def get_cdn_group(
    batch, num_classes, num_queries, class_embed, num_dn=100, cls_noise_ratio=0.5, box_noise_scale=1.0, training=False
):
    """
    Get contrastive denoising training group. This function creates a contrastive denoising training group with positive
    and negative samples from the ground truths (gt). It applies noise to the class labels and bounding box coordinates,
    and returns the modified labels, bounding boxes, attention mask and meta information.

    Args:
        batch (dict): A dict that includes 'gt_cls' (torch.Tensor with shape [num_gts, ]), 'gt_bboxes'
            (torch.Tensor with shape [num_gts, 4]), 'gt_groups' (List(int)) which is a list of batch size length
            indicating the number of gts of each image.
        num_classes (int): Number of classes.
        num_queries (int): Number of queries.
        class_embed (torch.Tensor): Embedding weights to map class labels to embedding space.
        num_dn (int, optional): Number of denoising. Defaults to 100.
        cls_noise_ratio (float, optional): Noise ratio for class labels. Defaults to 0.5.
        box_noise_scale (float, optional): Noise scale for bounding box coordinates. Defaults to 1.0.
        training (bool, optional): If it's in training mode. Defaults to False.

    Returns:
        (Tuple[Optional[Tensor], Optional[Tensor], Optional[Tensor], Optional[Dict]]): The modified class embeddings,
            bounding boxes, attention mask and meta information for denoising. If not in training mode or 'num_dn'
            is less than or equal to 0, the function returns None for all elements in the tuple.
    """

    if (not training) or num_dn <= 0:
        return None, None, None, None
    gt_groups = batch["gt_groups"]
    total_num = sum(gt_groups)
    max_nums = max(gt_groups)
    if max_nums == 0:
        return None, None, None, None

    num_group = num_dn // max_nums
    num_group = 1 if num_group == 0 else num_group
    # Pad gt to max_num of a batch
    bs = len(gt_groups)
    gt_cls = batch["cls"]  # (bs*num, )
    gt_bbox = batch["bboxes"]  # bs*num, 4
    b_idx = batch["batch_idx"]

    # Each group has positive and negative queries.
    dn_cls = gt_cls.repeat(2 * num_group)  # (2*num_group*bs*num, )
    dn_bbox = gt_bbox.repeat(2 * num_group, 1)  # 2*num_group*bs*num, 4
    dn_b_idx = b_idx.repeat(2 * num_group).view(-1)  # (2*num_group*bs*num, )

    # Positive and negative mask
    # (bs*num*num_group, ), the second total_num*num_group part as negative samples
    neg_idx = torch.arange(total_num * num_group, dtype=torch.long, device=gt_bbox.device) + num_group * total_num

    if cls_noise_ratio > 0:
        # Half of bbox prob
        mask = torch.rand(dn_cls.shape) < (cls_noise_ratio * 0.5)
        idx = torch.nonzero(mask).squeeze(-1)
        # Randomly put a new one here
        new_label = torch.randint_like(idx, 0, num_classes, dtype=dn_cls.dtype, device=dn_cls.device)
        dn_cls[idx] = new_label

    if box_noise_scale > 0:
        known_bbox = xywh2xyxy(dn_bbox)

        diff = (dn_bbox[..., 2:] * 0.5).repeat(1, 2) * box_noise_scale  # 2*num_group*bs*num, 4

        rand_sign = torch.randint_like(dn_bbox, 0, 2) * 2.0 - 1.0
        rand_part = torch.rand_like(dn_bbox)
        rand_part[neg_idx] += 1.0
        rand_part *= rand_sign
        known_bbox += rand_part * diff
        known_bbox.clip_(min=0.0, max=1.0)
        dn_bbox = xyxy2xywh(known_bbox)
        dn_bbox = torch.logit(dn_bbox, eps=1e-6)  # inverse sigmoid

    num_dn = int(max_nums * 2 * num_group)  # total denoising queries
    # class_embed = torch.cat([class_embed, torch.zeros([1, class_embed.shape[-1]], device=class_embed.device)])
    dn_cls_embed = class_embed[dn_cls]  # bs*num * 2 * num_group, 256
    padding_cls = torch.zeros(bs, num_dn, dn_cls_embed.shape[-1], device=gt_cls.device)
    padding_bbox = torch.zeros(bs, num_dn, 4, device=gt_bbox.device)

    map_indices = torch.cat([torch.tensor(range(num), dtype=torch.long) for num in gt_groups])
    pos_idx = torch.stack([map_indices + max_nums * i for i in range(num_group)], dim=0)

    map_indices = torch.cat([map_indices + max_nums * i for i in range(2 * num_group)])
    padding_cls[(dn_b_idx, map_indices)] = dn_cls_embed
    padding_bbox[(dn_b_idx, map_indices)] = dn_bbox

    tgt_size = num_dn + num_queries
    attn_mask = torch.zeros([tgt_size, tgt_size], dtype=torch.bool)
    # Match query cannot see the reconstruct
    attn_mask[num_dn:, :num_dn] = True
    # Reconstruct cannot see each other
    for i in range(num_group):
        if i == 0:
            attn_mask[max_nums * 2 * i : max_nums * 2 * (i + 1), max_nums * 2 * (i + 1) : num_dn] = True
        if i == num_group - 1:
            attn_mask[max_nums * 2 * i : max_nums * 2 * (i + 1), : max_nums * i * 2] = True
        else:
            attn_mask[max_nums * 2 * i : max_nums * 2 * (i + 1), max_nums * 2 * (i + 1) : num_dn] = True
            attn_mask[max_nums * 2 * i : max_nums * 2 * (i + 1), : max_nums * 2 * i] = True
    dn_meta = {
        "dn_pos_idx": [p.reshape(-1) for p in pos_idx.cpu().split(list(gt_groups), dim=1)],
        "dn_num_group": num_group,
        "dn_num_split": [num_dn, num_queries],
    }

    return (
        padding_cls.to(class_embed.device),
        padding_bbox.to(class_embed.device),
        attn_mask.to(class_embed.device),
        dn_meta,
    )
>>>>>>> 9f22f451
<|MERGE_RESOLUTION|>--- conflicted
+++ resolved
@@ -1,4 +1,3 @@
-<<<<<<< HEAD
 # Ultralytics YOLO 🚀, AGPL-3.0 license
 
 import torch
@@ -134,7 +133,7 @@
     #     sample_points = torch.cat([a.repeat(b, 1, 1, 1) for a, b in zip(sample_points, num_gts) if b > 0])
     #     tgt_mask = F.grid_sample(tgt_mask, sample_points, align_corners=False).squeeze([1, 2])
     #
-    #     with torch.cuda.amp.autocast(False):
+    #     with torch.amp.autocast("cuda", enabled=False):
     #         # binary cross entropy cost
     #         pos_cost_mask = F.binary_cross_entropy_with_logits(out_mask, torch.ones_like(out_mask), reduction='none')
     #         neg_cost_mask = F.binary_cross_entropy_with_logits(out_mask, torch.zeros_like(out_mask), reduction='none')
@@ -261,269 +260,4 @@
         padding_bbox.to(class_embed.device),
         attn_mask.to(class_embed.device),
         dn_meta,
-    )
-=======
-# Ultralytics YOLO 🚀, AGPL-3.0 license
-
-import torch
-import torch.nn as nn
-import torch.nn.functional as F
-from scipy.optimize import linear_sum_assignment
-
-from ultralytics.utils.metrics import bbox_iou
-from ultralytics.utils.ops import xywh2xyxy, xyxy2xywh
-
-
-class HungarianMatcher(nn.Module):
-    """
-    A module implementing the HungarianMatcher, which is a differentiable module to solve the assignment problem in an
-    end-to-end fashion.
-
-    HungarianMatcher performs optimal assignment over the predicted and ground truth bounding boxes using a cost
-    function that considers classification scores, bounding box coordinates, and optionally, mask predictions.
-
-    Attributes:
-        cost_gain (dict): Dictionary of cost coefficients: 'class', 'bbox', 'giou', 'mask', and 'dice'.
-        use_fl (bool): Indicates whether to use Focal Loss for the classification cost calculation.
-        with_mask (bool): Indicates whether the model makes mask predictions.
-        num_sample_points (int): The number of sample points used in mask cost calculation.
-        alpha (float): The alpha factor in Focal Loss calculation.
-        gamma (float): The gamma factor in Focal Loss calculation.
-
-    Methods:
-        forward(pred_bboxes, pred_scores, gt_bboxes, gt_cls, gt_groups, masks=None, gt_mask=None): Computes the
-            assignment between predictions and ground truths for a batch.
-        _cost_mask(bs, num_gts, masks=None, gt_mask=None): Computes the mask cost and dice cost if masks are predicted.
-    """
-
-    def __init__(self, cost_gain=None, use_fl=True, with_mask=False, num_sample_points=12544, alpha=0.25, gamma=2.0):
-        """Initializes HungarianMatcher with cost coefficients, Focal Loss, mask prediction, sample points, and alpha
-        gamma factors.
-        """
-        super().__init__()
-        if cost_gain is None:
-            cost_gain = {"class": 1, "bbox": 5, "giou": 2, "mask": 1, "dice": 1}
-        self.cost_gain = cost_gain
-        self.use_fl = use_fl
-        self.with_mask = with_mask
-        self.num_sample_points = num_sample_points
-        self.alpha = alpha
-        self.gamma = gamma
-
-    def forward(self, pred_bboxes, pred_scores, gt_bboxes, gt_cls, gt_groups, masks=None, gt_mask=None):
-        """
-        Forward pass for HungarianMatcher. This function computes costs based on prediction and ground truth
-        (classification cost, L1 cost between boxes and GIoU cost between boxes) and finds the optimal matching between
-        predictions and ground truth based on these costs.
-
-        Args:
-            pred_bboxes (Tensor): Predicted bounding boxes with shape [batch_size, num_queries, 4].
-            pred_scores (Tensor): Predicted scores with shape [batch_size, num_queries, num_classes].
-            gt_cls (torch.Tensor): Ground truth classes with shape [num_gts, ].
-            gt_bboxes (torch.Tensor): Ground truth bounding boxes with shape [num_gts, 4].
-            gt_groups (List[int]): List of length equal to batch size, containing the number of ground truths for
-                each image.
-            masks (Tensor, optional): Predicted masks with shape [batch_size, num_queries, height, width].
-                Defaults to None.
-            gt_mask (List[Tensor], optional): List of ground truth masks, each with shape [num_masks, Height, Width].
-                Defaults to None.
-
-        Returns:
-            (List[Tuple[Tensor, Tensor]]): A list of size batch_size, each element is a tuple (index_i, index_j), where:
-                - index_i is the tensor of indices of the selected predictions (in order)
-                - index_j is the tensor of indices of the corresponding selected ground truth targets (in order)
-                For each batch element, it holds:
-                    len(index_i) = len(index_j) = min(num_queries, num_target_boxes)
-        """
-
-        bs, nq, nc = pred_scores.shape
-
-        if sum(gt_groups) == 0:
-            return [(torch.tensor([], dtype=torch.long), torch.tensor([], dtype=torch.long)) for _ in range(bs)]
-
-        # We flatten to compute the cost matrices in a batch
-        # [batch_size * num_queries, num_classes]
-        pred_scores = pred_scores.detach().view(-1, nc)
-        pred_scores = F.sigmoid(pred_scores) if self.use_fl else F.softmax(pred_scores, dim=-1)
-        # [batch_size * num_queries, 4]
-        pred_bboxes = pred_bboxes.detach().view(-1, 4)
-
-        # Compute the classification cost
-        pred_scores = pred_scores[:, gt_cls]
-        if self.use_fl:
-            neg_cost_class = (1 - self.alpha) * (pred_scores**self.gamma) * (-(1 - pred_scores + 1e-8).log())
-            pos_cost_class = self.alpha * ((1 - pred_scores) ** self.gamma) * (-(pred_scores + 1e-8).log())
-            cost_class = pos_cost_class - neg_cost_class
-        else:
-            cost_class = -pred_scores
-
-        # Compute the L1 cost between boxes
-        cost_bbox = (pred_bboxes.unsqueeze(1) - gt_bboxes.unsqueeze(0)).abs().sum(-1)  # (bs*num_queries, num_gt)
-
-        # Compute the GIoU cost between boxes, (bs*num_queries, num_gt)
-        cost_giou = 1.0 - bbox_iou(pred_bboxes.unsqueeze(1), gt_bboxes.unsqueeze(0), xywh=True, GIoU=True).squeeze(-1)
-
-        # Final cost matrix
-        C = (
-            self.cost_gain["class"] * cost_class
-            + self.cost_gain["bbox"] * cost_bbox
-            + self.cost_gain["giou"] * cost_giou
-        )
-        # Compute the mask cost and dice cost
-        if self.with_mask:
-            C += self._cost_mask(bs, gt_groups, masks, gt_mask)
-
-        # Set invalid values (NaNs and infinities) to 0 (fixes ValueError: matrix contains invalid numeric entries)
-        C[C.isnan() | C.isinf()] = 0.0
-
-        C = C.view(bs, nq, -1).cpu()
-        indices = [linear_sum_assignment(c[i]) for i, c in enumerate(C.split(gt_groups, -1))]
-        gt_groups = torch.as_tensor([0, *gt_groups[:-1]]).cumsum_(0)  # (idx for queries, idx for gt)
-        return [
-            (torch.tensor(i, dtype=torch.long), torch.tensor(j, dtype=torch.long) + gt_groups[k])
-            for k, (i, j) in enumerate(indices)
-        ]
-
-    # This function is for future RT-DETR Segment models
-    # def _cost_mask(self, bs, num_gts, masks=None, gt_mask=None):
-    #     assert masks is not None and gt_mask is not None, 'Make sure the input has `mask` and `gt_mask`'
-    #     # all masks share the same set of points for efficient matching
-    #     sample_points = torch.rand([bs, 1, self.num_sample_points, 2])
-    #     sample_points = 2.0 * sample_points - 1.0
-    #
-    #     out_mask = F.grid_sample(masks.detach(), sample_points, align_corners=False).squeeze(-2)
-    #     out_mask = out_mask.flatten(0, 1)
-    #
-    #     tgt_mask = torch.cat(gt_mask).unsqueeze(1)
-    #     sample_points = torch.cat([a.repeat(b, 1, 1, 1) for a, b in zip(sample_points, num_gts) if b > 0])
-    #     tgt_mask = F.grid_sample(tgt_mask, sample_points, align_corners=False).squeeze([1, 2])
-    #
-    #     with torch.amp.autocast("cuda", enabled=False):
-    #         # binary cross entropy cost
-    #         pos_cost_mask = F.binary_cross_entropy_with_logits(out_mask, torch.ones_like(out_mask), reduction='none')
-    #         neg_cost_mask = F.binary_cross_entropy_with_logits(out_mask, torch.zeros_like(out_mask), reduction='none')
-    #         cost_mask = torch.matmul(pos_cost_mask, tgt_mask.T) + torch.matmul(neg_cost_mask, 1 - tgt_mask.T)
-    #         cost_mask /= self.num_sample_points
-    #
-    #         # dice cost
-    #         out_mask = F.sigmoid(out_mask)
-    #         numerator = 2 * torch.matmul(out_mask, tgt_mask.T)
-    #         denominator = out_mask.sum(-1, keepdim=True) + tgt_mask.sum(-1).unsqueeze(0)
-    #         cost_dice = 1 - (numerator + 1) / (denominator + 1)
-    #
-    #         C = self.cost_gain['mask'] * cost_mask + self.cost_gain['dice'] * cost_dice
-    #     return C
-
-
-def get_cdn_group(
-    batch, num_classes, num_queries, class_embed, num_dn=100, cls_noise_ratio=0.5, box_noise_scale=1.0, training=False
-):
-    """
-    Get contrastive denoising training group. This function creates a contrastive denoising training group with positive
-    and negative samples from the ground truths (gt). It applies noise to the class labels and bounding box coordinates,
-    and returns the modified labels, bounding boxes, attention mask and meta information.
-
-    Args:
-        batch (dict): A dict that includes 'gt_cls' (torch.Tensor with shape [num_gts, ]), 'gt_bboxes'
-            (torch.Tensor with shape [num_gts, 4]), 'gt_groups' (List(int)) which is a list of batch size length
-            indicating the number of gts of each image.
-        num_classes (int): Number of classes.
-        num_queries (int): Number of queries.
-        class_embed (torch.Tensor): Embedding weights to map class labels to embedding space.
-        num_dn (int, optional): Number of denoising. Defaults to 100.
-        cls_noise_ratio (float, optional): Noise ratio for class labels. Defaults to 0.5.
-        box_noise_scale (float, optional): Noise scale for bounding box coordinates. Defaults to 1.0.
-        training (bool, optional): If it's in training mode. Defaults to False.
-
-    Returns:
-        (Tuple[Optional[Tensor], Optional[Tensor], Optional[Tensor], Optional[Dict]]): The modified class embeddings,
-            bounding boxes, attention mask and meta information for denoising. If not in training mode or 'num_dn'
-            is less than or equal to 0, the function returns None for all elements in the tuple.
-    """
-
-    if (not training) or num_dn <= 0:
-        return None, None, None, None
-    gt_groups = batch["gt_groups"]
-    total_num = sum(gt_groups)
-    max_nums = max(gt_groups)
-    if max_nums == 0:
-        return None, None, None, None
-
-    num_group = num_dn // max_nums
-    num_group = 1 if num_group == 0 else num_group
-    # Pad gt to max_num of a batch
-    bs = len(gt_groups)
-    gt_cls = batch["cls"]  # (bs*num, )
-    gt_bbox = batch["bboxes"]  # bs*num, 4
-    b_idx = batch["batch_idx"]
-
-    # Each group has positive and negative queries.
-    dn_cls = gt_cls.repeat(2 * num_group)  # (2*num_group*bs*num, )
-    dn_bbox = gt_bbox.repeat(2 * num_group, 1)  # 2*num_group*bs*num, 4
-    dn_b_idx = b_idx.repeat(2 * num_group).view(-1)  # (2*num_group*bs*num, )
-
-    # Positive and negative mask
-    # (bs*num*num_group, ), the second total_num*num_group part as negative samples
-    neg_idx = torch.arange(total_num * num_group, dtype=torch.long, device=gt_bbox.device) + num_group * total_num
-
-    if cls_noise_ratio > 0:
-        # Half of bbox prob
-        mask = torch.rand(dn_cls.shape) < (cls_noise_ratio * 0.5)
-        idx = torch.nonzero(mask).squeeze(-1)
-        # Randomly put a new one here
-        new_label = torch.randint_like(idx, 0, num_classes, dtype=dn_cls.dtype, device=dn_cls.device)
-        dn_cls[idx] = new_label
-
-    if box_noise_scale > 0:
-        known_bbox = xywh2xyxy(dn_bbox)
-
-        diff = (dn_bbox[..., 2:] * 0.5).repeat(1, 2) * box_noise_scale  # 2*num_group*bs*num, 4
-
-        rand_sign = torch.randint_like(dn_bbox, 0, 2) * 2.0 - 1.0
-        rand_part = torch.rand_like(dn_bbox)
-        rand_part[neg_idx] += 1.0
-        rand_part *= rand_sign
-        known_bbox += rand_part * diff
-        known_bbox.clip_(min=0.0, max=1.0)
-        dn_bbox = xyxy2xywh(known_bbox)
-        dn_bbox = torch.logit(dn_bbox, eps=1e-6)  # inverse sigmoid
-
-    num_dn = int(max_nums * 2 * num_group)  # total denoising queries
-    # class_embed = torch.cat([class_embed, torch.zeros([1, class_embed.shape[-1]], device=class_embed.device)])
-    dn_cls_embed = class_embed[dn_cls]  # bs*num * 2 * num_group, 256
-    padding_cls = torch.zeros(bs, num_dn, dn_cls_embed.shape[-1], device=gt_cls.device)
-    padding_bbox = torch.zeros(bs, num_dn, 4, device=gt_bbox.device)
-
-    map_indices = torch.cat([torch.tensor(range(num), dtype=torch.long) for num in gt_groups])
-    pos_idx = torch.stack([map_indices + max_nums * i for i in range(num_group)], dim=0)
-
-    map_indices = torch.cat([map_indices + max_nums * i for i in range(2 * num_group)])
-    padding_cls[(dn_b_idx, map_indices)] = dn_cls_embed
-    padding_bbox[(dn_b_idx, map_indices)] = dn_bbox
-
-    tgt_size = num_dn + num_queries
-    attn_mask = torch.zeros([tgt_size, tgt_size], dtype=torch.bool)
-    # Match query cannot see the reconstruct
-    attn_mask[num_dn:, :num_dn] = True
-    # Reconstruct cannot see each other
-    for i in range(num_group):
-        if i == 0:
-            attn_mask[max_nums * 2 * i : max_nums * 2 * (i + 1), max_nums * 2 * (i + 1) : num_dn] = True
-        if i == num_group - 1:
-            attn_mask[max_nums * 2 * i : max_nums * 2 * (i + 1), : max_nums * i * 2] = True
-        else:
-            attn_mask[max_nums * 2 * i : max_nums * 2 * (i + 1), max_nums * 2 * (i + 1) : num_dn] = True
-            attn_mask[max_nums * 2 * i : max_nums * 2 * (i + 1), : max_nums * 2 * i] = True
-    dn_meta = {
-        "dn_pos_idx": [p.reshape(-1) for p in pos_idx.cpu().split(list(gt_groups), dim=1)],
-        "dn_num_group": num_group,
-        "dn_num_split": [num_dn, num_queries],
-    }
-
-    return (
-        padding_cls.to(class_embed.device),
-        padding_bbox.to(class_embed.device),
-        attn_mask.to(class_embed.device),
-        dn_meta,
-    )
->>>>>>> 9f22f451
+    )