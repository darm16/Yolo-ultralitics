--- conflicted
+++ resolved
@@ -4,8 +4,4 @@
 
 from .model import YOLO
 
-<<<<<<< HEAD
-__all__ = 'classify', 'segment', 'detect', 'pose', 'multitask', 'obb', 'YOLO'
-=======
-__all__ = "classify", "segment", "detect", "pose", "obb", "YOLO"
->>>>>>> 09ee982d
+__all__ = "classify", "segment", "detect", "pose", "multitask", "obb", "YOLO"