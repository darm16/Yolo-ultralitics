<<<<<<< HEAD
# Ultralytics YOLO 🚀, AGPL-3.0 license

from typing import List, Tuple, Type

import torch
from torch import nn
from torch.nn import functional as F

from ultralytics.nn.modules import LayerNorm2d


class MaskDecoder(nn.Module):
    """
    Decoder module for generating masks and their associated quality scores, using a transformer architecture to predict
    masks given image and prompt embeddings.

    Attributes:
        transformer_dim (int): Channel dimension for the transformer module.
        transformer (nn.Module): The transformer module used for mask prediction.
        num_multimask_outputs (int): Number of masks to predict for disambiguating masks.
        iou_token (nn.Embedding): Embedding for the IoU token.
        num_mask_tokens (int): Number of mask tokens.
        mask_tokens (nn.Embedding): Embedding for the mask tokens.
        output_upscaling (nn.Sequential): Neural network sequence for upscaling the output.
        output_hypernetworks_mlps (nn.ModuleList): Hypernetwork MLPs for generating masks.
        iou_prediction_head (nn.Module): MLP for predicting mask quality.
    """

    def __init__(
        self,
        *,
        transformer_dim: int,
        transformer: nn.Module,
        num_multimask_outputs: int = 3,
        activation: Type[nn.Module] = nn.GELU,
        iou_head_depth: int = 3,
        iou_head_hidden_dim: int = 256,
    ) -> None:
        """
        Predicts masks given an image and prompt embeddings, using a transformer architecture.

        Args:
            transformer_dim (int): the channel dimension of the transformer module
            transformer (nn.Module): the transformer used to predict masks
            num_multimask_outputs (int): the number of masks to predict when disambiguating masks
            activation (nn.Module): the type of activation to use when upscaling masks
            iou_head_depth (int): the depth of the MLP used to predict mask quality
            iou_head_hidden_dim (int): the hidden dimension of the MLP used to predict mask quality
        """
        super().__init__()
        self.transformer_dim = transformer_dim
        self.transformer = transformer

        self.num_multimask_outputs = num_multimask_outputs

        self.iou_token = nn.Embedding(1, transformer_dim)
        self.num_mask_tokens = num_multimask_outputs + 1
        self.mask_tokens = nn.Embedding(self.num_mask_tokens, transformer_dim)

        self.output_upscaling = nn.Sequential(
            nn.ConvTranspose2d(transformer_dim, transformer_dim // 4, kernel_size=2, stride=2),
            LayerNorm2d(transformer_dim // 4),
            activation(),
            nn.ConvTranspose2d(transformer_dim // 4, transformer_dim // 8, kernel_size=2, stride=2),
            activation(),
        )
        self.output_hypernetworks_mlps = nn.ModuleList(
            [MLP(transformer_dim, transformer_dim, transformer_dim // 8, 3) for _ in range(self.num_mask_tokens)]
        )

        self.iou_prediction_head = MLP(transformer_dim, iou_head_hidden_dim, self.num_mask_tokens, iou_head_depth)

    def forward(
        self,
        image_embeddings: torch.Tensor,
        image_pe: torch.Tensor,
        sparse_prompt_embeddings: torch.Tensor,
        dense_prompt_embeddings: torch.Tensor,
        multimask_output: bool,
    ) -> Tuple[torch.Tensor, torch.Tensor]:
        """
        Predict masks given image and prompt embeddings.

        Args:
            image_embeddings (torch.Tensor): the embeddings from the image encoder
            image_pe (torch.Tensor): positional encoding with the shape of image_embeddings
            sparse_prompt_embeddings (torch.Tensor): the embeddings of the points and boxes
            dense_prompt_embeddings (torch.Tensor): the embeddings of the mask inputs
            multimask_output (bool): Whether to return multiple masks or a single mask.

        Returns:
            torch.Tensor: batched predicted masks
            torch.Tensor: batched predictions of mask quality
        """
        masks, iou_pred = self.predict_masks(
            image_embeddings=image_embeddings,
            image_pe=image_pe,
            sparse_prompt_embeddings=sparse_prompt_embeddings,
            dense_prompt_embeddings=dense_prompt_embeddings,
        )

        # Select the correct mask or masks for output
        mask_slice = slice(1, None) if multimask_output else slice(0, 1)
        masks = masks[:, mask_slice, :, :]
        iou_pred = iou_pred[:, mask_slice]

        # Prepare output
        return masks, iou_pred

    def predict_masks(
        self,
        image_embeddings: torch.Tensor,
        image_pe: torch.Tensor,
        sparse_prompt_embeddings: torch.Tensor,
        dense_prompt_embeddings: torch.Tensor,
    ) -> Tuple[torch.Tensor, torch.Tensor]:
        """
        Predicts masks.

        See 'forward' for more details.
        """
        # Concatenate output tokens
        output_tokens = torch.cat([self.iou_token.weight, self.mask_tokens.weight], dim=0)
        output_tokens = output_tokens.unsqueeze(0).expand(sparse_prompt_embeddings.shape[0], -1, -1)
        tokens = torch.cat((output_tokens, sparse_prompt_embeddings), dim=1)

        # Expand per-image data in batch direction to be per-mask
        src = torch.repeat_interleave(image_embeddings, tokens.shape[0], dim=0)
        src = src + dense_prompt_embeddings
        pos_src = torch.repeat_interleave(image_pe, tokens.shape[0], dim=0)
        b, c, h, w = src.shape

        # Run the transformer
        hs, src = self.transformer(src, pos_src, tokens)
        iou_token_out = hs[:, 0, :]
        mask_tokens_out = hs[:, 1 : (1 + self.num_mask_tokens), :]

        # Upscale mask embeddings and predict masks using the mask tokens
        src = src.transpose(1, 2).view(b, c, h, w)
        upscaled_embedding = self.output_upscaling(src)
        hyper_in_list: List[torch.Tensor] = [
            self.output_hypernetworks_mlps[i](mask_tokens_out[:, i, :]) for i in range(self.num_mask_tokens)
        ]
        hyper_in = torch.stack(hyper_in_list, dim=1)
        b, c, h, w = upscaled_embedding.shape
        masks = (hyper_in @ upscaled_embedding.view(b, c, h * w)).view(b, -1, h, w)

        # Generate mask quality predictions
        iou_pred = self.iou_prediction_head(iou_token_out)

        return masks, iou_pred


class MLP(nn.Module):
    """
    MLP (Multi-Layer Perceptron) model lightly adapted from
    https://github.com/facebookresearch/MaskFormer/blob/main/mask_former/modeling/transformer/transformer_predictor.py
    """

    def __init__(
        self,
        input_dim: int,
        hidden_dim: int,
        output_dim: int,
        num_layers: int,
        sigmoid_output: bool = False,
    ) -> None:
        """
        Initializes the MLP (Multi-Layer Perceptron) model.

        Args:
            input_dim (int): The dimensionality of the input features.
            hidden_dim (int): The dimensionality of the hidden layers.
            output_dim (int): The dimensionality of the output layer.
            num_layers (int): The number of hidden layers.
            sigmoid_output (bool, optional): Apply a sigmoid activation to the output layer. Defaults to False.
        """
        super().__init__()
        self.num_layers = num_layers
        h = [hidden_dim] * (num_layers - 1)
        self.layers = nn.ModuleList(nn.Linear(n, k) for n, k in zip([input_dim] + h, h + [output_dim]))
        self.sigmoid_output = sigmoid_output

    def forward(self, x):
        """Executes feedforward within the neural network module and applies activation."""
        for i, layer in enumerate(self.layers):
            x = F.relu(layer(x)) if i < self.num_layers - 1 else layer(x)
        if self.sigmoid_output:
            x = torch.sigmoid(x)
        return x
=======
# Ultralytics YOLO 🚀, AGPL-3.0 license

from typing import List, Tuple, Type

import torch
from torch import nn

from ultralytics.nn.modules import MLP, LayerNorm2d


class MaskDecoder(nn.Module):
    """
    Decoder module for generating masks and their associated quality scores, using a transformer architecture to predict
    masks given image and prompt embeddings.

    Attributes:
        transformer_dim (int): Channel dimension for the transformer module.
        transformer (nn.Module): The transformer module used for mask prediction.
        num_multimask_outputs (int): Number of masks to predict for disambiguating masks.
        iou_token (nn.Embedding): Embedding for the IoU token.
        num_mask_tokens (int): Number of mask tokens.
        mask_tokens (nn.Embedding): Embedding for the mask tokens.
        output_upscaling (nn.Sequential): Neural network sequence for upscaling the output.
        output_hypernetworks_mlps (nn.ModuleList): Hypernetwork MLPs for generating masks.
        iou_prediction_head (nn.Module): MLP for predicting mask quality.
    """

    def __init__(
        self,
        transformer_dim: int,
        transformer: nn.Module,
        num_multimask_outputs: int = 3,
        activation: Type[nn.Module] = nn.GELU,
        iou_head_depth: int = 3,
        iou_head_hidden_dim: int = 256,
    ) -> None:
        """
        Predicts masks given an image and prompt embeddings, using a transformer architecture.

        Args:
            transformer_dim (int): the channel dimension of the transformer module
            transformer (nn.Module): the transformer used to predict masks
            num_multimask_outputs (int): the number of masks to predict when disambiguating masks
            activation (nn.Module): the type of activation to use when upscaling masks
            iou_head_depth (int): the depth of the MLP used to predict mask quality
            iou_head_hidden_dim (int): the hidden dimension of the MLP used to predict mask quality
        """
        super().__init__()
        self.transformer_dim = transformer_dim
        self.transformer = transformer

        self.num_multimask_outputs = num_multimask_outputs

        self.iou_token = nn.Embedding(1, transformer_dim)
        self.num_mask_tokens = num_multimask_outputs + 1
        self.mask_tokens = nn.Embedding(self.num_mask_tokens, transformer_dim)

        self.output_upscaling = nn.Sequential(
            nn.ConvTranspose2d(transformer_dim, transformer_dim // 4, kernel_size=2, stride=2),
            LayerNorm2d(transformer_dim // 4),
            activation(),
            nn.ConvTranspose2d(transformer_dim // 4, transformer_dim // 8, kernel_size=2, stride=2),
            activation(),
        )
        self.output_hypernetworks_mlps = nn.ModuleList(
            [MLP(transformer_dim, transformer_dim, transformer_dim // 8, 3) for _ in range(self.num_mask_tokens)]
        )

        self.iou_prediction_head = MLP(transformer_dim, iou_head_hidden_dim, self.num_mask_tokens, iou_head_depth)

    def forward(
        self,
        image_embeddings: torch.Tensor,
        image_pe: torch.Tensor,
        sparse_prompt_embeddings: torch.Tensor,
        dense_prompt_embeddings: torch.Tensor,
        multimask_output: bool,
    ) -> Tuple[torch.Tensor, torch.Tensor]:
        """
        Predict masks given image and prompt embeddings.

        Args:
            image_embeddings (torch.Tensor): the embeddings from the image encoder
            image_pe (torch.Tensor): positional encoding with the shape of image_embeddings
            sparse_prompt_embeddings (torch.Tensor): the embeddings of the points and boxes
            dense_prompt_embeddings (torch.Tensor): the embeddings of the mask inputs
            multimask_output (bool): Whether to return multiple masks or a single mask.

        Returns:
            torch.Tensor: batched predicted masks
            torch.Tensor: batched predictions of mask quality
        """
        masks, iou_pred = self.predict_masks(
            image_embeddings=image_embeddings,
            image_pe=image_pe,
            sparse_prompt_embeddings=sparse_prompt_embeddings,
            dense_prompt_embeddings=dense_prompt_embeddings,
        )

        # Select the correct mask or masks for output
        mask_slice = slice(1, None) if multimask_output else slice(0, 1)
        masks = masks[:, mask_slice, :, :]
        iou_pred = iou_pred[:, mask_slice]

        # Prepare output
        return masks, iou_pred

    def predict_masks(
        self,
        image_embeddings: torch.Tensor,
        image_pe: torch.Tensor,
        sparse_prompt_embeddings: torch.Tensor,
        dense_prompt_embeddings: torch.Tensor,
    ) -> Tuple[torch.Tensor, torch.Tensor]:
        """
        Predicts masks.

        See 'forward' for more details.
        """
        # Concatenate output tokens
        output_tokens = torch.cat([self.iou_token.weight, self.mask_tokens.weight], dim=0)
        output_tokens = output_tokens.unsqueeze(0).expand(sparse_prompt_embeddings.shape[0], -1, -1)
        tokens = torch.cat((output_tokens, sparse_prompt_embeddings), dim=1)

        # Expand per-image data in batch direction to be per-mask
        src = torch.repeat_interleave(image_embeddings, tokens.shape[0], dim=0)
        src = src + dense_prompt_embeddings
        pos_src = torch.repeat_interleave(image_pe, tokens.shape[0], dim=0)
        b, c, h, w = src.shape

        # Run the transformer
        hs, src = self.transformer(src, pos_src, tokens)
        iou_token_out = hs[:, 0, :]
        mask_tokens_out = hs[:, 1 : (1 + self.num_mask_tokens), :]

        # Upscale mask embeddings and predict masks using the mask tokens
        src = src.transpose(1, 2).view(b, c, h, w)
        upscaled_embedding = self.output_upscaling(src)
        hyper_in_list: List[torch.Tensor] = [
            self.output_hypernetworks_mlps[i](mask_tokens_out[:, i, :]) for i in range(self.num_mask_tokens)
        ]
        hyper_in = torch.stack(hyper_in_list, dim=1)
        b, c, h, w = upscaled_embedding.shape
        masks = (hyper_in @ upscaled_embedding.view(b, c, h * w)).view(b, -1, h, w)

        # Generate mask quality predictions
        iou_pred = self.iou_prediction_head(iou_token_out)

        return masks, iou_pred
>>>>>>> 9f22f451
<|MERGE_RESOLUTION|>--- conflicted
+++ resolved
@@ -1,195 +1,3 @@
-<<<<<<< HEAD
-# Ultralytics YOLO 🚀, AGPL-3.0 license
-
-from typing import List, Tuple, Type
-
-import torch
-from torch import nn
-from torch.nn import functional as F
-
-from ultralytics.nn.modules import LayerNorm2d
-
-
-class MaskDecoder(nn.Module):
-    """
-    Decoder module for generating masks and their associated quality scores, using a transformer architecture to predict
-    masks given image and prompt embeddings.
-
-    Attributes:
-        transformer_dim (int): Channel dimension for the transformer module.
-        transformer (nn.Module): The transformer module used for mask prediction.
-        num_multimask_outputs (int): Number of masks to predict for disambiguating masks.
-        iou_token (nn.Embedding): Embedding for the IoU token.
-        num_mask_tokens (int): Number of mask tokens.
-        mask_tokens (nn.Embedding): Embedding for the mask tokens.
-        output_upscaling (nn.Sequential): Neural network sequence for upscaling the output.
-        output_hypernetworks_mlps (nn.ModuleList): Hypernetwork MLPs for generating masks.
-        iou_prediction_head (nn.Module): MLP for predicting mask quality.
-    """
-
-    def __init__(
-        self,
-        *,
-        transformer_dim: int,
-        transformer: nn.Module,
-        num_multimask_outputs: int = 3,
-        activation: Type[nn.Module] = nn.GELU,
-        iou_head_depth: int = 3,
-        iou_head_hidden_dim: int = 256,
-    ) -> None:
-        """
-        Predicts masks given an image and prompt embeddings, using a transformer architecture.
-
-        Args:
-            transformer_dim (int): the channel dimension of the transformer module
-            transformer (nn.Module): the transformer used to predict masks
-            num_multimask_outputs (int): the number of masks to predict when disambiguating masks
-            activation (nn.Module): the type of activation to use when upscaling masks
-            iou_head_depth (int): the depth of the MLP used to predict mask quality
-            iou_head_hidden_dim (int): the hidden dimension of the MLP used to predict mask quality
-        """
-        super().__init__()
-        self.transformer_dim = transformer_dim
-        self.transformer = transformer
-
-        self.num_multimask_outputs = num_multimask_outputs
-
-        self.iou_token = nn.Embedding(1, transformer_dim)
-        self.num_mask_tokens = num_multimask_outputs + 1
-        self.mask_tokens = nn.Embedding(self.num_mask_tokens, transformer_dim)
-
-        self.output_upscaling = nn.Sequential(
-            nn.ConvTranspose2d(transformer_dim, transformer_dim // 4, kernel_size=2, stride=2),
-            LayerNorm2d(transformer_dim // 4),
-            activation(),
-            nn.ConvTranspose2d(transformer_dim // 4, transformer_dim // 8, kernel_size=2, stride=2),
-            activation(),
-        )
-        self.output_hypernetworks_mlps = nn.ModuleList(
-            [MLP(transformer_dim, transformer_dim, transformer_dim // 8, 3) for _ in range(self.num_mask_tokens)]
-        )
-
-        self.iou_prediction_head = MLP(transformer_dim, iou_head_hidden_dim, self.num_mask_tokens, iou_head_depth)
-
-    def forward(
-        self,
-        image_embeddings: torch.Tensor,
-        image_pe: torch.Tensor,
-        sparse_prompt_embeddings: torch.Tensor,
-        dense_prompt_embeddings: torch.Tensor,
-        multimask_output: bool,
-    ) -> Tuple[torch.Tensor, torch.Tensor]:
-        """
-        Predict masks given image and prompt embeddings.
-
-        Args:
-            image_embeddings (torch.Tensor): the embeddings from the image encoder
-            image_pe (torch.Tensor): positional encoding with the shape of image_embeddings
-            sparse_prompt_embeddings (torch.Tensor): the embeddings of the points and boxes
-            dense_prompt_embeddings (torch.Tensor): the embeddings of the mask inputs
-            multimask_output (bool): Whether to return multiple masks or a single mask.
-
-        Returns:
-            torch.Tensor: batched predicted masks
-            torch.Tensor: batched predictions of mask quality
-        """
-        masks, iou_pred = self.predict_masks(
-            image_embeddings=image_embeddings,
-            image_pe=image_pe,
-            sparse_prompt_embeddings=sparse_prompt_embeddings,
-            dense_prompt_embeddings=dense_prompt_embeddings,
-        )
-
-        # Select the correct mask or masks for output
-        mask_slice = slice(1, None) if multimask_output else slice(0, 1)
-        masks = masks[:, mask_slice, :, :]
-        iou_pred = iou_pred[:, mask_slice]
-
-        # Prepare output
-        return masks, iou_pred
-
-    def predict_masks(
-        self,
-        image_embeddings: torch.Tensor,
-        image_pe: torch.Tensor,
-        sparse_prompt_embeddings: torch.Tensor,
-        dense_prompt_embeddings: torch.Tensor,
-    ) -> Tuple[torch.Tensor, torch.Tensor]:
-        """
-        Predicts masks.
-
-        See 'forward' for more details.
-        """
-        # Concatenate output tokens
-        output_tokens = torch.cat([self.iou_token.weight, self.mask_tokens.weight], dim=0)
-        output_tokens = output_tokens.unsqueeze(0).expand(sparse_prompt_embeddings.shape[0], -1, -1)
-        tokens = torch.cat((output_tokens, sparse_prompt_embeddings), dim=1)
-
-        # Expand per-image data in batch direction to be per-mask
-        src = torch.repeat_interleave(image_embeddings, tokens.shape[0], dim=0)
-        src = src + dense_prompt_embeddings
-        pos_src = torch.repeat_interleave(image_pe, tokens.shape[0], dim=0)
-        b, c, h, w = src.shape
-
-        # Run the transformer
-        hs, src = self.transformer(src, pos_src, tokens)
-        iou_token_out = hs[:, 0, :]
-        mask_tokens_out = hs[:, 1 : (1 + self.num_mask_tokens), :]
-
-        # Upscale mask embeddings and predict masks using the mask tokens
-        src = src.transpose(1, 2).view(b, c, h, w)
-        upscaled_embedding = self.output_upscaling(src)
-        hyper_in_list: List[torch.Tensor] = [
-            self.output_hypernetworks_mlps[i](mask_tokens_out[:, i, :]) for i in range(self.num_mask_tokens)
-        ]
-        hyper_in = torch.stack(hyper_in_list, dim=1)
-        b, c, h, w = upscaled_embedding.shape
-        masks = (hyper_in @ upscaled_embedding.view(b, c, h * w)).view(b, -1, h, w)
-
-        # Generate mask quality predictions
-        iou_pred = self.iou_prediction_head(iou_token_out)
-
-        return masks, iou_pred
-
-
-class MLP(nn.Module):
-    """
-    MLP (Multi-Layer Perceptron) model lightly adapted from
-    https://github.com/facebookresearch/MaskFormer/blob/main/mask_former/modeling/transformer/transformer_predictor.py
-    """
-
-    def __init__(
-        self,
-        input_dim: int,
-        hidden_dim: int,
-        output_dim: int,
-        num_layers: int,
-        sigmoid_output: bool = False,
-    ) -> None:
-        """
-        Initializes the MLP (Multi-Layer Perceptron) model.
-
-        Args:
-            input_dim (int): The dimensionality of the input features.
-            hidden_dim (int): The dimensionality of the hidden layers.
-            output_dim (int): The dimensionality of the output layer.
-            num_layers (int): The number of hidden layers.
-            sigmoid_output (bool, optional): Apply a sigmoid activation to the output layer. Defaults to False.
-        """
-        super().__init__()
-        self.num_layers = num_layers
-        h = [hidden_dim] * (num_layers - 1)
-        self.layers = nn.ModuleList(nn.Linear(n, k) for n, k in zip([input_dim] + h, h + [output_dim]))
-        self.sigmoid_output = sigmoid_output
-
-    def forward(self, x):
-        """Executes feedforward within the neural network module and applies activation."""
-        for i, layer in enumerate(self.layers):
-            x = F.relu(layer(x)) if i < self.num_layers - 1 else layer(x)
-        if self.sigmoid_output:
-            x = torch.sigmoid(x)
-        return x
-=======
 # Ultralytics YOLO 🚀, AGPL-3.0 license
 
 from typing import List, Tuple, Type
@@ -338,5 +146,4 @@
         # Generate mask quality predictions
         iou_pred = self.iou_prediction_head(iou_token_out)
 
-        return masks, iou_pred
->>>>>>> 9f22f451
+        return masks, iou_pred