# Ultralytics YOLO 🚀, AGPL-3.0 license
"""
Ultralytics modules. Visualize with:

from ultralytics.nn.modules import *
import torch
import os

x = torch.ones(1, 128, 40, 40)
m = Conv(128, 128)
f = f'{m._get_name()}.onnx'
torch.onnx.export(m, x, f)
os.system(f'onnxsim {f} {f} && open {f}')
"""

from .block import (C1, C2, C3, C3TR, DFL, SPP, SPPF, Bottleneck, BottleneckCSP, C2f, C3Ghost, C3x, GhostBottleneck,
                    HGBlock, HGStem, Proto, RepC3)
<<<<<<< HEAD
from .conv import (CBAM, ChannelAttention, Concat, Conv, ConvTranspose, DWConv, DWConvTranspose2d, Focus, GhostConv,
                   LightConv, RepConv, SpatialAttention)
from .head import OBB, Classify, Detect, Pose, RTDETRDecoder, Segment
from .transformer import (AIFI, MLP, DeformableTransformerDecoder, DeformableTransformerDecoderLayer, LayerNorm2d,
                          MLPBlock, MSDeformAttn, TransformerBlock, TransformerEncoderLayer, TransformerLayer)

__all__ = [
    'Conv', 'LightConv', 'RepConv', 'DWConv', 'DWConvTranspose2d', 'ConvTranspose', 'Focus', 'GhostConv',
    'ChannelAttention', 'SpatialAttention', 'CBAM', 'Concat', 'TransformerLayer', 'TransformerBlock', 'MLPBlock',
    'LayerNorm2d', 'DFL', 'HGBlock', 'HGStem', 'SPP', 'SPPF', 'C1', 'C2', 'C3', 'C2f', 'C3x', 'C3TR', 'C3Ghost',
    'GhostBottleneck', 'Bottleneck', 'BottleneckCSP', 'Proto', 'Detect', 'Segment', 'Pose', 'Classify',
    'TransformerEncoderLayer', 'RepC3', 'RTDETRDecoder', 'AIFI', 'DeformableTransformerDecoder',
    'DeformableTransformerDecoderLayer', 'MSDeformAttn', 'MLP', 'OBB']
=======
from .conv import (CBAM, ChannelAttention, Concat, Conv, Conv2, ConvTranspose, DWConv, DWConvTranspose2d, Focus,
                   GhostConv, LightConv, RepConv, SpatialAttention)
from .head import Classify, Detect, Pose, RTDETRDecoder, Segment
from .transformer import (AIFI, MLP, DeformableTransformerDecoder, DeformableTransformerDecoderLayer, LayerNorm2d,
                          MLPBlock, MSDeformAttn, TransformerBlock, TransformerEncoderLayer, TransformerLayer)

__all__ = ('Conv', 'Conv2', 'LightConv', 'RepConv', 'DWConv', 'DWConvTranspose2d', 'ConvTranspose', 'Focus',
           'GhostConv', 'ChannelAttention', 'SpatialAttention', 'CBAM', 'Concat', 'TransformerLayer',
           'TransformerBlock', 'MLPBlock', 'LayerNorm2d', 'DFL', 'HGBlock', 'HGStem', 'SPP', 'SPPF', 'C1', 'C2', 'C3',
           'C2f', 'C3x', 'C3TR', 'C3Ghost', 'GhostBottleneck', 'Bottleneck', 'BottleneckCSP', 'Proto', 'Detect',
           'Segment', 'Pose', 'Classify', 'TransformerEncoderLayer', 'RepC3', 'RTDETRDecoder', 'AIFI',
           'DeformableTransformerDecoder', 'DeformableTransformerDecoderLayer', 'MSDeformAttn', 'MLP')
>>>>>>> e6f02eea
<|MERGE_RESOLUTION|>--- conflicted
+++ resolved
@@ -15,24 +15,9 @@
 
 from .block import (C1, C2, C3, C3TR, DFL, SPP, SPPF, Bottleneck, BottleneckCSP, C2f, C3Ghost, C3x, GhostBottleneck,
                     HGBlock, HGStem, Proto, RepC3)
-<<<<<<< HEAD
-from .conv import (CBAM, ChannelAttention, Concat, Conv, ConvTranspose, DWConv, DWConvTranspose2d, Focus, GhostConv,
-                   LightConv, RepConv, SpatialAttention)
-from .head import OBB, Classify, Detect, Pose, RTDETRDecoder, Segment
-from .transformer import (AIFI, MLP, DeformableTransformerDecoder, DeformableTransformerDecoderLayer, LayerNorm2d,
-                          MLPBlock, MSDeformAttn, TransformerBlock, TransformerEncoderLayer, TransformerLayer)
-
-__all__ = [
-    'Conv', 'LightConv', 'RepConv', 'DWConv', 'DWConvTranspose2d', 'ConvTranspose', 'Focus', 'GhostConv',
-    'ChannelAttention', 'SpatialAttention', 'CBAM', 'Concat', 'TransformerLayer', 'TransformerBlock', 'MLPBlock',
-    'LayerNorm2d', 'DFL', 'HGBlock', 'HGStem', 'SPP', 'SPPF', 'C1', 'C2', 'C3', 'C2f', 'C3x', 'C3TR', 'C3Ghost',
-    'GhostBottleneck', 'Bottleneck', 'BottleneckCSP', 'Proto', 'Detect', 'Segment', 'Pose', 'Classify',
-    'TransformerEncoderLayer', 'RepC3', 'RTDETRDecoder', 'AIFI', 'DeformableTransformerDecoder',
-    'DeformableTransformerDecoderLayer', 'MSDeformAttn', 'MLP', 'OBB']
-=======
 from .conv import (CBAM, ChannelAttention, Concat, Conv, Conv2, ConvTranspose, DWConv, DWConvTranspose2d, Focus,
                    GhostConv, LightConv, RepConv, SpatialAttention)
-from .head import Classify, Detect, Pose, RTDETRDecoder, Segment
+from .head import Classify, Detect, Pose, OBB, RTDETRDecoder, Segment
 from .transformer import (AIFI, MLP, DeformableTransformerDecoder, DeformableTransformerDecoderLayer, LayerNorm2d,
                           MLPBlock, MSDeformAttn, TransformerBlock, TransformerEncoderLayer, TransformerLayer)
 
@@ -41,5 +26,4 @@
            'TransformerBlock', 'MLPBlock', 'LayerNorm2d', 'DFL', 'HGBlock', 'HGStem', 'SPP', 'SPPF', 'C1', 'C2', 'C3',
            'C2f', 'C3x', 'C3TR', 'C3Ghost', 'GhostBottleneck', 'Bottleneck', 'BottleneckCSP', 'Proto', 'Detect',
            'Segment', 'Pose', 'Classify', 'TransformerEncoderLayer', 'RepC3', 'RTDETRDecoder', 'AIFI',
-           'DeformableTransformerDecoder', 'DeformableTransformerDecoderLayer', 'MSDeformAttn', 'MLP')
->>>>>>> e6f02eea
+           'DeformableTransformerDecoder', 'DeformableTransformerDecoderLayer', 'MSDeformAttn', 'MLP', 'OBB')