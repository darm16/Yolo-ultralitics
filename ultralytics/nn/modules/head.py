--- conflicted
+++ resolved
@@ -30,13 +30,8 @@
     strides = torch.empty(0)  # init
     legacy = False  # backward compatibility for v3/v5/v8/v9 models
 
-<<<<<<< HEAD
     def __init__(self, nc=80, ch=(), norm_type=None):
-        """Initializes the YOLOv8 detection layer with specified number of classes and channels."""
-=======
-    def __init__(self, nc=80, ch=()):
         """Initializes the YOLO detection layer with specified number of classes and channels."""
->>>>>>> b5fd7f33
         super().__init__()
         self.nc = nc  # number of classes
         self.nl = len(ch)  # number of detection layers
@@ -58,21 +53,7 @@
             )
             for x in ch
         )
-<<<<<<< HEAD
-=======
-        self.cv3 = (
-            nn.ModuleList(nn.Sequential(Conv(x, c3, 3), Conv(c3, c3, 3), nn.Conv2d(c3, self.nc, 1)) for x in ch)
-            if self.legacy
-            else nn.ModuleList(
-                nn.Sequential(
-                    nn.Sequential(DWConv(x, x, 3), Conv(x, c3, 1)),
-                    nn.Sequential(DWConv(c3, c3, 3), Conv(c3, c3, 1)),
-                    nn.Conv2d(c3, self.nc, 1),
-                )
-                for x in ch
-            )
-        )
->>>>>>> b5fd7f33
+
         self.dfl = DFL(self.reg_max) if self.reg_max > 1 else nn.Identity()
 
         if self.end2end:
@@ -298,13 +279,8 @@
 class Classify(nn.Module):
     """YOLO classification head, i.e. x(b,c1,20,20) to x(b,c2)."""
 
-<<<<<<< HEAD
     def __init__(self, c1, c2, k=1, s=1, p=None, g=1, norm_type=None):
-        """Initializes YOLOv8 classification head to transform input tensor from (b,c1,20,20) to (b,c2) shape."""
-=======
-    def __init__(self, c1, c2, k=1, s=1, p=None, g=1):
         """Initializes YOLO classification head to transform input tensor from (b,c1,20,20) to (b,c2) shape."""
->>>>>>> b5fd7f33
         super().__init__()
         c_ = 1280  # efficientnet_b0 size
         self.conv = Conv(c1, c_, k, s, p, g, norm_type=norm_type)
@@ -323,13 +299,8 @@
 class WorldDetect(Detect):
     """Head for integrating YOLO detection models with semantic understanding from text embeddings."""
 
-<<<<<<< HEAD
     def __init__(self, nc=80, embed=512, with_bn=False, ch=(), norm_type=None):
-        """Initialize YOLOv8 detection layer with nc classes and layer channels ch."""
-=======
-    def __init__(self, nc=80, embed=512, with_bn=False, ch=()):
         """Initialize YOLO detection layer with nc classes and layer channels ch."""
->>>>>>> b5fd7f33
         super().__init__(nc, ch)
         c3 = max(ch[0], min(self.nc, 100))
         self.cv3 = nn.ModuleList(
