--- conflicted
+++ resolved
@@ -419,21 +419,12 @@
         h, w = self.orig_shape if normalize else (1, 1)
         for i, row in enumerate(data):  # xyxy, track_id if tracking, conf, class_id
             box = {
-<<<<<<< HEAD
-                "x1": row[0] / w,
-                "y1": row[1] / h,
-                "x2": row[2] / w,
-                "y2": row[3] / h,
-            }
-            conf = row[-2]
-=======
                 "x1": round(row[0] / w, decimals),
                 "y1": round(row[1] / h, decimals),
                 "x2": round(row[2] / w, decimals),
                 "y2": round(row[3] / h, decimals),
             }
             conf = round(row[-2], decimals)
->>>>>>> bc6ab08b
             class_id = int(row[-1])
             result = {"name": self.names[class_id], "class": class_id, "confidence": conf, "box": box}
             if self.boxes.is_track:
@@ -446,15 +437,9 @@
             if self.keypoints is not None:
                 x, y, visible = self.keypoints[i].data[0].cpu().unbind(dim=1)  # torch Tensor
                 result["keypoints"] = {
-<<<<<<< HEAD
-                    "x": (x / w).tolist(),
-                    "y": (y / h).tolist(),
-                    "visible": visible.tolist(),
-=======
                     "x": (x / w).numpy().round(decimals).tolist(),  # decimals named argument required
                     "y": (y / h).numpy().round(decimals).tolist(),
                     "visible": visible.numpy().round(decimals).tolist(),
->>>>>>> bc6ab08b
                 }
             results.append(result)
 
@@ -507,14 +492,7 @@
         if boxes.ndim == 1:
             boxes = boxes[None, :]
         n = boxes.shape[-1]
-<<<<<<< HEAD
-        assert n in (
-            6,
-            7,
-        ), f"expected 6 or 7 values but got {n}"  # xyxy, track_id, conf, cls
-=======
         assert n in {6, 7}, f"expected 6 or 7 values but got {n}"  # xyxy, track_id, conf, cls
->>>>>>> bc6ab08b
         super().__init__(boxes, orig_shape)
         self.is_track = n == 7
         self.orig_shape = orig_shape
@@ -737,14 +715,7 @@
         if boxes.ndim == 1:
             boxes = boxes[None, :]
         n = boxes.shape[-1]
-<<<<<<< HEAD
-        assert n in (
-            7,
-            8,
-        ), f"expected 7 or 8 values but got {n}"  # xywh, rotation, track_id, conf, cls
-=======
         assert n in {7, 8}, f"expected 7 or 8 values but got {n}"  # xywh, rotation, track_id, conf, cls
->>>>>>> bc6ab08b
         super().__init__(boxes, orig_shape)
         self.is_track = n == 8
         self.orig_shape = orig_shape
