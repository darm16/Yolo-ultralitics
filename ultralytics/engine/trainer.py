<<<<<<< HEAD
# Ultralytics YOLO 🚀, AGPL-3.0 license
"""
Train a model on a dataset.

Usage:
    $ yolo mode=train model=yolov8n.pt data=coco8.yaml imgsz=640 epochs=100 batch=16
"""

import gc
import math
import os
import subprocess
import time
import warnings
from copy import deepcopy
from datetime import datetime, timedelta
from pathlib import Path

import numpy as np
import torch
from torch import distributed as dist
from torch import nn, optim

from ultralytics.cfg import get_cfg, get_save_dir
from ultralytics.data.utils import check_cls_dataset, check_det_dataset
from ultralytics.nn.tasks import attempt_load_one_weight, attempt_load_weights
from ultralytics.utils import (
    DEFAULT_CFG,
    LOGGER,
    RANK,
    TQDM,
    __version__,
    callbacks,
    clean_url,
    colorstr,
    emojis,
    yaml_save,
)
from ultralytics.utils.autobatch import check_train_batch_size
from ultralytics.utils.checks import check_amp, check_file, check_imgsz, check_model_file_from_stem, print_args
from ultralytics.utils.dist import ddp_cleanup, generate_ddp_command
from ultralytics.utils.files import get_latest_run
from ultralytics.utils.torch_utils import (
    EarlyStopping,
    ModelEMA,
    convert_optimizer_state_dict_to_fp16,
    init_seeds,
    one_cycle,
    select_device,
    strip_optimizer,
    torch_distributed_zero_first,
)


class BaseTrainer:
    """
    BaseTrainer.

    A base class for creating trainers.

    Attributes:
        args (SimpleNamespace): Configuration for the trainer.
        validator (BaseValidator): Validator instance.
        model (nn.Module): Model instance.
        callbacks (defaultdict): Dictionary of callbacks.
        save_dir (Path): Directory to save results.
        wdir (Path): Directory to save weights.
        last (Path): Path to the last checkpoint.
        best (Path): Path to the best checkpoint.
        save_period (int): Save checkpoint every x epochs (disabled if < 1).
        batch_size (int): Batch size for training.
        epochs (int): Number of epochs to train for.
        start_epoch (int): Starting epoch for training.
        device (torch.device): Device to use for training.
        amp (bool): Flag to enable AMP (Automatic Mixed Precision).
        scaler (amp.GradScaler): Gradient scaler for AMP.
        data (str): Path to data.
        trainset (torch.utils.data.Dataset): Training dataset.
        testset (torch.utils.data.Dataset): Testing dataset.
        ema (nn.Module): EMA (Exponential Moving Average) of the model.
        resume (bool): Resume training from a checkpoint.
        lf (nn.Module): Loss function.
        scheduler (torch.optim.lr_scheduler._LRScheduler): Learning rate scheduler.
        best_fitness (float): The best fitness value achieved.
        fitness (float): Current fitness value.
        loss (float): Current loss value.
        tloss (float): Total loss value.
        loss_names (list): List of loss names.
        csv (Path): Path to results CSV file.
    """

    def __init__(self, cfg=DEFAULT_CFG, overrides=None, _callbacks=None):
        """
        Initializes the BaseTrainer class.

        Args:
            cfg (str, optional): Path to a configuration file. Defaults to DEFAULT_CFG.
            overrides (dict, optional): Configuration overrides. Defaults to None.
        """
        self.args = get_cfg(cfg, overrides)
        self.check_resume(overrides)
        self.device = select_device(self.args.device, self.args.batch)
        self.validator = None
        self.metrics = None
        self.plots = {}
        init_seeds(self.args.seed + 1 + RANK, deterministic=self.args.deterministic)

        # Dirs
        self.save_dir = get_save_dir(self.args)
        self.args.name = self.save_dir.name  # update name for loggers
        self.wdir = self.save_dir / "weights"  # weights dir
        if RANK in {-1, 0}:
            self.wdir.mkdir(parents=True, exist_ok=True)  # make dir
            self.args.save_dir = str(self.save_dir)
            yaml_save(self.save_dir / "args.yaml", vars(self.args))  # save run args
        self.last, self.best = self.wdir / "last.pt", self.wdir / "best.pt"  # checkpoint paths
        self.save_period = self.args.save_period

        self.batch_size = self.args.batch
        self.epochs = self.args.epochs
        self.start_epoch = 0
        if RANK == -1:
            print_args(vars(self.args))

        # Device
        if self.device.type in {"cpu", "mps"}:
            self.args.workers = 0  # faster CPU training as time dominated by inference, not dataloading

        # Model and Dataset
        self.model = check_model_file_from_stem(self.args.model)  # add suffix, i.e. yolov8n -> yolov8n.pt
        with torch_distributed_zero_first(RANK):  # avoid auto-downloading dataset multiple times
            self.trainset, self.testset = self.get_dataset()
        self.ema = None

        # Optimization utils init
        self.lf = None
        self.scheduler = None

        # Epoch level metrics
        self.best_fitness = None
        self.fitness = None
        self.loss = None
        self.tloss = None
        self.loss_names = ["Loss"]
        self.csv = self.save_dir / "results.csv"
        self.plot_idx = [0, 1, 2]

        # HUB
        self.hub_session = None

        # Callbacks
        self.callbacks = _callbacks or callbacks.get_default_callbacks()
        if RANK in {-1, 0}:
            callbacks.add_integration_callbacks(self)

    def add_callback(self, event: str, callback):
        """Appends the given callback."""
        self.callbacks[event].append(callback)

    def set_callback(self, event: str, callback):
        """Overrides the existing callbacks with the given callback."""
        self.callbacks[event] = [callback]

    def run_callbacks(self, event: str):
        """Run all existing callbacks associated with a particular event."""
        for callback in self.callbacks.get(event, []):
            callback(self)

    def train(self):
        """Allow device='', device=None on Multi-GPU systems to default to device=0."""
        if isinstance(self.args.device, str) and len(self.args.device):  # i.e. device='0' or device='0,1,2,3'
            world_size = len(self.args.device.split(","))
        elif isinstance(self.args.device, (tuple, list)):  # i.e. device=[0, 1, 2, 3] (multi-GPU from CLI is list)
            world_size = len(self.args.device)
        elif torch.cuda.is_available():  # i.e. device=None or device='' or device=number
            world_size = 1  # default to device 0
        else:  # i.e. device='cpu' or 'mps'
            world_size = 0

        # Run subprocess if DDP training, else train normally
        if world_size > 1 and "LOCAL_RANK" not in os.environ:
            # Argument checks
            if self.args.rect:
                LOGGER.warning("WARNING ⚠️ 'rect=True' is incompatible with Multi-GPU training, setting 'rect=False'")
                self.args.rect = False
            if self.args.batch < 1.0:
                LOGGER.warning(
                    "WARNING ⚠️ 'batch<1' for AutoBatch is incompatible with Multi-GPU training, setting "
                    "default 'batch=16'"
                )
                self.args.batch = 16

            # Command
            cmd, file = generate_ddp_command(world_size, self)
            try:
                LOGGER.info(f'{colorstr("DDP:")} debug command {" ".join(cmd)}')
                subprocess.run(cmd, check=True)
            except Exception as e:
                raise e
            finally:
                ddp_cleanup(self, str(file))

        else:
            self._do_train(world_size)

    def _setup_scheduler(self):
        """Initialize training learning rate scheduler."""
        if self.args.cos_lr:
            self.lf = one_cycle(1, self.args.lrf, self.epochs)  # cosine 1->hyp['lrf']
        else:
            self.lf = lambda x: max(1 - x / self.epochs, 0) * (1.0 - self.args.lrf) + self.args.lrf  # linear
        self.scheduler = optim.lr_scheduler.LambdaLR(self.optimizer, lr_lambda=self.lf)

    def _setup_ddp(self, world_size):
        """Initializes and sets the DistributedDataParallel parameters for training."""
        torch.cuda.set_device(RANK)
        self.device = torch.device("cuda", RANK)
        # LOGGER.info(f'DDP info: RANK {RANK}, WORLD_SIZE {world_size}, DEVICE {self.device}')
        os.environ["TORCH_NCCL_BLOCKING_WAIT"] = "1"  # set to enforce timeout
        dist.init_process_group(
            backend="nccl" if dist.is_nccl_available() else "gloo",
            timeout=timedelta(seconds=10800),  # 3 hours
            rank=RANK,
            world_size=world_size,
        )

    def _setup_train(self, world_size):
        """Builds dataloaders and optimizer on correct rank process."""

        # Model
        self.run_callbacks("on_pretrain_routine_start")
        ckpt = self.setup_model()
        self.model = self.model.to(self.device)
        self.set_model_attributes()

        # Freeze layers
        freeze_list = (
            self.args.freeze
            if isinstance(self.args.freeze, list)
            else range(self.args.freeze)
            if isinstance(self.args.freeze, int)
            else []
        )
        always_freeze_names = [".dfl"]  # always freeze these layers
        freeze_layer_names = [f"model.{x}." for x in freeze_list] + always_freeze_names
        for k, v in self.model.named_parameters():
            # v.register_hook(lambda x: torch.nan_to_num(x))  # NaN to 0 (commented for erratic training results)
            if any(x in k for x in freeze_layer_names):
                LOGGER.info(f"Freezing layer '{k}'")
                v.requires_grad = False
            elif not v.requires_grad and v.dtype.is_floating_point:  # only floating point Tensor can require gradients
                LOGGER.info(
                    f"WARNING ⚠️ setting 'requires_grad=True' for frozen layer '{k}'. "
                    "See ultralytics.engine.trainer for customization of frozen layers."
                )
                v.requires_grad = True

        # Check AMP
        self.amp = torch.tensor(self.args.amp).to(self.device)  # True or False
        if self.amp and RANK in {-1, 0}:  # Single-GPU and DDP
            callbacks_backup = callbacks.default_callbacks.copy()  # backup callbacks as check_amp() resets them
            self.amp = torch.tensor(check_amp(self.model), device=self.device)
            callbacks.default_callbacks = callbacks_backup  # restore callbacks
        if RANK > -1 and world_size > 1:  # DDP
            dist.broadcast(self.amp, src=0)  # broadcast the tensor from rank 0 to all other ranks (returns None)
        self.amp = bool(self.amp)  # as boolean
        self.scaler = torch.cuda.amp.GradScaler(enabled=self.amp)
        if world_size > 1:
            self.model = nn.parallel.DistributedDataParallel(self.model, device_ids=[RANK], find_unused_parameters=True)

        # Check imgsz
        gs = max(int(self.model.stride.max() if hasattr(self.model, "stride") else 32), 32)  # grid size (max stride)
        self.args.imgsz = check_imgsz(self.args.imgsz, stride=gs, floor=gs, max_dim=1)
        self.stride = gs  # for multiscale training

        # Batch size
        if self.batch_size < 1 and RANK == -1:  # single-GPU only, estimate best batch size
            self.args.batch = self.batch_size = check_train_batch_size(
                model=self.model,
                imgsz=self.args.imgsz,
                amp=self.amp,
                batch=self.batch_size,
            )

        # Dataloaders
        batch_size = self.batch_size // max(world_size, 1)
        self.train_loader = self.get_dataloader(self.trainset, batch_size=batch_size, rank=RANK, mode="train")
        if RANK in {-1, 0}:
            # Note: When training DOTA dataset, double batch size could get OOM on images with >2000 objects.
            self.test_loader = self.get_dataloader(
                self.testset, batch_size=batch_size if self.args.task == "obb" else batch_size * 2, rank=-1, mode="val"
            )
            self.validator = self.get_validator()
            metric_keys = self.validator.metrics.keys + self.label_loss_items(prefix="val")
            self.metrics = dict(zip(metric_keys, [0] * len(metric_keys)))
            self.ema = ModelEMA(self.model)
            if self.args.plots:
                self.plot_training_labels()

        # Optimizer
        self.accumulate = max(round(self.args.nbs / self.batch_size), 1)  # accumulate loss before optimizing
        weight_decay = self.args.weight_decay * self.batch_size * self.accumulate / self.args.nbs  # scale weight_decay
        iterations = math.ceil(len(self.train_loader.dataset) / max(self.batch_size, self.args.nbs)) * self.epochs
        self.optimizer = self.build_optimizer(
            model=self.model,
            name=self.args.optimizer,
            lr=self.args.lr0,
            momentum=self.args.momentum,
            decay=weight_decay,
            iterations=iterations,
        )
        # Scheduler
        self._setup_scheduler()
        self.stopper, self.stop = EarlyStopping(patience=self.args.patience), False
        self.resume_training(ckpt)
        self.scheduler.last_epoch = self.start_epoch - 1  # do not move
        self.run_callbacks("on_pretrain_routine_end")

    def _do_train(self, world_size=1):
        """Train completed, evaluate and plot if specified by arguments."""
        if world_size > 1:
            self._setup_ddp(world_size)
        self._setup_train(world_size)

        nb = len(self.train_loader)  # number of batches
        nw = max(round(self.args.warmup_epochs * nb), 100) if self.args.warmup_epochs > 0 else -1  # warmup iterations
        last_opt_step = -1
        self.epoch_time = None
        self.epoch_time_start = time.time()
        self.train_time_start = time.time()
        self.run_callbacks("on_train_start")
        LOGGER.info(
            f'Image sizes {self.args.imgsz} train, {self.args.imgsz} val\n'
            f'Using {self.train_loader.num_workers * (world_size or 1)} dataloader workers\n'
            f"Logging results to {colorstr('bold', self.save_dir)}\n"
            f'Starting training for ' + (f"{self.args.time} hours..." if self.args.time else f"{self.epochs} epochs...")
        )
        if self.args.close_mosaic:
            base_idx = (self.epochs - self.args.close_mosaic) * nb
            self.plot_idx.extend([base_idx, base_idx + 1, base_idx + 2])
        epoch = self.start_epoch
        self.optimizer.zero_grad()  # zero any resumed gradients to ensure stability on train start
        while True:
            self.epoch = epoch
            self.run_callbacks("on_train_epoch_start")
            with warnings.catch_warnings():
                warnings.simplefilter("ignore")  # suppress 'Detected lr_scheduler.step() before optimizer.step()'
                self.scheduler.step()

            self.model.train()
            if RANK != -1:
                self.train_loader.sampler.set_epoch(epoch)
            pbar = enumerate(self.train_loader)
            # Update dataloader attributes (optional)
            if epoch == (self.epochs - self.args.close_mosaic):
                self._close_dataloader_mosaic()
                self.train_loader.reset()

            if RANK in {-1, 0}:
                LOGGER.info(self.progress_string())
                pbar = TQDM(enumerate(self.train_loader), total=nb)
            self.tloss = None
            for i, batch in pbar:
                self.run_callbacks("on_train_batch_start")
                # Warmup
                ni = i + nb * epoch
                if ni <= nw:
                    xi = [0, nw]  # x interp
                    self.accumulate = max(1, int(np.interp(ni, xi, [1, self.args.nbs / self.batch_size]).round()))
                    for j, x in enumerate(self.optimizer.param_groups):
                        # Bias lr falls from 0.1 to lr0, all other lrs rise from 0.0 to lr0
                        x["lr"] = np.interp(
                            ni, xi, [self.args.warmup_bias_lr if j == 0 else 0.0, x["initial_lr"] * self.lf(epoch)]
                        )
                        if "momentum" in x:
                            x["momentum"] = np.interp(ni, xi, [self.args.warmup_momentum, self.args.momentum])

                # Forward
                with torch.cuda.amp.autocast(self.amp):
                    batch = self.preprocess_batch(batch)
                    self.loss, self.loss_items = self.model(batch)
                    if RANK != -1:
                        self.loss *= world_size
                    self.tloss = (
                        (self.tloss * i + self.loss_items) / (i + 1) if self.tloss is not None else self.loss_items
                    )

                # Backward
                self.scaler.scale(self.loss).backward()

                # Optimize - https://pytorch.org/docs/master/notes/amp_examples.html
                if ni - last_opt_step >= self.accumulate:
                    self.optimizer_step()
                    last_opt_step = ni

                    # Timed stopping
                    if self.args.time:
                        self.stop = (time.time() - self.train_time_start) > (self.args.time * 3600)
                        if RANK != -1:  # if DDP training
                            broadcast_list = [self.stop if RANK == 0 else None]
                            dist.broadcast_object_list(broadcast_list, 0)  # broadcast 'stop' to all ranks
                            self.stop = broadcast_list[0]
                        if self.stop:  # training time exceeded
                            break

                # Log
                mem = f"{torch.cuda.memory_reserved() / 1E9 if torch.cuda.is_available() else 0:.3g}G"  # (GB)
                loss_len = self.tloss.shape[0] if len(self.tloss.shape) else 1
                losses = self.tloss if loss_len > 1 else torch.unsqueeze(self.tloss, 0)
                if RANK in {-1, 0}:
                    pbar.set_description(
                        ("%11s" * 2 + "%11.4g" * (2 + loss_len))
                        % (f"{epoch + 1}/{self.epochs}", mem, *losses, batch["cls"].shape[0], batch["img"].shape[-1])
                    )
                    self.run_callbacks("on_batch_end")
                    if self.args.plots and ni in self.plot_idx:
                        self.plot_training_samples(batch, ni)

                self.run_callbacks("on_train_batch_end")

            self.lr = {f"lr/pg{ir}": x["lr"] for ir, x in enumerate(self.optimizer.param_groups)}  # for loggers
            self.run_callbacks("on_train_epoch_end")
            if RANK in {-1, 0}:
                final_epoch = epoch + 1 >= self.epochs
                self.ema.update_attr(self.model, include=["yaml", "nc", "args", "names", "stride", "class_weights"])

                # Validation
                if self.args.val or final_epoch or self.stopper.possible_stop or self.stop:
                    self.metrics, self.fitness = self.validate()
                self.save_metrics(metrics={**self.label_loss_items(self.tloss), **self.metrics, **self.lr})
                self.stop |= self.stopper(epoch + 1, self.fitness) or final_epoch
                if self.args.time:
                    self.stop |= (time.time() - self.train_time_start) > (self.args.time * 3600)

                # Save model
                if self.args.save or final_epoch:
                    self.save_model()
                    self.run_callbacks("on_model_save")

            # Scheduler
            t = time.time()
            self.epoch_time = t - self.epoch_time_start
            self.epoch_time_start = t
            if self.args.time:
                mean_epoch_time = (t - self.train_time_start) / (epoch - self.start_epoch + 1)
                self.epochs = self.args.epochs = math.ceil(self.args.time * 3600 / mean_epoch_time)
                self._setup_scheduler()
                self.scheduler.last_epoch = self.epoch  # do not move
                self.stop |= epoch >= self.epochs  # stop if exceeded epochs
            self.run_callbacks("on_fit_epoch_end")
            gc.collect()
            torch.cuda.empty_cache()  # clear GPU memory at end of epoch, may help reduce CUDA out of memory errors

            # Early Stopping
            if RANK != -1:  # if DDP training
                broadcast_list = [self.stop if RANK == 0 else None]
                dist.broadcast_object_list(broadcast_list, 0)  # broadcast 'stop' to all ranks
                self.stop = broadcast_list[0]
            if self.stop:
                break  # must break all DDP ranks
            epoch += 1

        if RANK in {-1, 0}:
            # Do final val with best.pt
            LOGGER.info(
                f"\n{epoch - self.start_epoch + 1} epochs completed in "
                f"{(time.time() - self.train_time_start) / 3600:.3f} hours."
            )
            self.final_eval()
            if self.args.plots:
                self.plot_metrics()
            self.run_callbacks("on_train_end")
        gc.collect()
        torch.cuda.empty_cache()
        self.run_callbacks("teardown")

    def save_model(self):
        """Save model training checkpoints with additional metadata."""
        import io

        import pandas as pd  # scope for faster 'import ultralytics'

        # Serialize ckpt to a byte buffer once (faster than repeated torch.save() calls)
        buffer = io.BytesIO()
        torch.save(
            {
                "epoch": self.epoch,
                "best_fitness": self.best_fitness,
                "model": None,  # resume and final checkpoints derive from EMA
                "ema": deepcopy(self.ema.ema).half(),
                "updates": self.ema.updates,
                "optimizer": convert_optimizer_state_dict_to_fp16(deepcopy(self.optimizer.state_dict())),
                "train_args": vars(self.args),  # save as dict
                "train_metrics": {**self.metrics, **{"fitness": self.fitness}},
                "train_results": {k.strip(): v for k, v in pd.read_csv(self.csv).to_dict(orient="list").items()},
                "date": datetime.now().isoformat(),
                "version": __version__,
                "license": "AGPL-3.0 (https://ultralytics.com/license)",
                "docs": "https://docs.ultralytics.com",
            },
            buffer,
        )
        serialized_ckpt = buffer.getvalue()  # get the serialized content to save

        # Save checkpoints
        self.last.write_bytes(serialized_ckpt)  # save last.pt
        if self.best_fitness == self.fitness:
            self.best.write_bytes(serialized_ckpt)  # save best.pt
        if (self.save_period > 0) and (self.epoch > 0) and (self.epoch % self.save_period == 0):
            (self.wdir / f"epoch{self.epoch}.pt").write_bytes(serialized_ckpt)  # save epoch, i.e. 'epoch3.pt'

    def get_dataset(self):
        """
        Get train, val path from data dict if it exists.

        Returns None if data format is not recognized.
        """
        try:
            if self.args.task == "classify":
                data = check_cls_dataset(self.args.data)
            elif self.args.data.split(".")[-1] in {"yaml", "yml"} or self.args.task in {
                "detect",
                "segment",
                "pose",
                "obb",
            }:
                data = check_det_dataset(self.args.data)
                if "yaml_file" in data:
                    self.args.data = data["yaml_file"]  # for validating 'yolo train data=url.zip' usage
        except Exception as e:
            raise RuntimeError(emojis(f"Dataset '{clean_url(self.args.data)}' error ❌ {e}")) from e
        self.data = data
        return data["train"], data.get("val") or data.get("test")

    def setup_model(self):
        """Load/create/download model for any task."""
        if isinstance(self.model, torch.nn.Module):  # if model is loaded beforehand. No setup needed
            return

        cfg, weights = self.model, None
        ckpt = None
        if str(self.model).endswith(".pt"):
            weights, ckpt = attempt_load_one_weight(self.model)
            cfg = weights.yaml
        elif isinstance(self.args.pretrained, (str, Path)):
            weights, _ = attempt_load_one_weight(self.args.pretrained)
        self.model = self.get_model(cfg=cfg, weights=weights, verbose=RANK == -1)  # calls Model(cfg, weights)
        return ckpt

    def optimizer_step(self):
        """Perform a single step of the training optimizer with gradient clipping and EMA update."""
        self.scaler.unscale_(self.optimizer)  # unscale gradients
        torch.nn.utils.clip_grad_norm_(self.model.parameters(), max_norm=10.0)  # clip gradients
        self.scaler.step(self.optimizer)
        self.scaler.update()
        self.optimizer.zero_grad()
        if self.ema:
            self.ema.update(self.model)

    def preprocess_batch(self, batch):
        """Allows custom preprocessing model inputs and ground truths depending on task type."""
        return batch

    def validate(self):
        """
        Runs validation on test set using self.validator.

        The returned dict is expected to contain "fitness" key.
        """
        metrics = self.validator(self)
        fitness = metrics.pop("fitness", -self.loss.detach().cpu().numpy())  # use loss as fitness measure if not found
        if not self.best_fitness or self.best_fitness < fitness:
            self.best_fitness = fitness
        return metrics, fitness

    def get_model(self, cfg=None, weights=None, verbose=True):
        """Get model and raise NotImplementedError for loading cfg files."""
        raise NotImplementedError("This task trainer doesn't support loading cfg files")

    def get_validator(self):
        """Returns a NotImplementedError when the get_validator function is called."""
        raise NotImplementedError("get_validator function not implemented in trainer")

    def get_dataloader(self, dataset_path, batch_size=16, rank=0, mode="train"):
        """Returns dataloader derived from torch.data.Dataloader."""
        raise NotImplementedError("get_dataloader function not implemented in trainer")

    def build_dataset(self, img_path, mode="train", batch=None):
        """Build dataset."""
        raise NotImplementedError("build_dataset function not implemented in trainer")

    def label_loss_items(self, loss_items=None, prefix="train"):
        """
        Returns a loss dict with labelled training loss items tensor.

        Note:
            This is not needed for classification but necessary for segmentation & detection
        """
        return {"loss": loss_items} if loss_items is not None else ["loss"]

    def set_model_attributes(self):
        """To set or update model parameters before training."""
        self.model.names = self.data["names"]

    def build_targets(self, preds, targets):
        """Builds target tensors for training YOLO model."""
        pass

    def progress_string(self):
        """Returns a string describing training progress."""
        return ""

    # TODO: may need to put these following functions into callback
    def plot_training_samples(self, batch, ni):
        """Plots training samples during YOLO training."""
        pass

    def plot_training_labels(self):
        """Plots training labels for YOLO model."""
        pass

    def save_metrics(self, metrics):
        """Saves training metrics to a CSV file."""
        keys, vals = list(metrics.keys()), list(metrics.values())
        n = len(metrics) + 1  # number of cols
        s = "" if self.csv.exists() else (("%23s," * n % tuple(["epoch"] + keys)).rstrip(",") + "\n")  # header
        with open(self.csv, "a") as f:
            f.write(s + ("%23.5g," * n % tuple([self.epoch + 1] + vals)).rstrip(",") + "\n")

    def plot_metrics(self):
        """Plot and display metrics visually."""
        pass

    def on_plot(self, name, data=None):
        """Registers plots (e.g. to be consumed in callbacks)"""
        path = Path(name)
        self.plots[path] = {"data": data, "timestamp": time.time()}

    def final_eval(self):
        """Performs final evaluation and validation for object detection YOLO model."""
        for f in self.last, self.best:
            if f.exists():
                strip_optimizer(f)  # strip optimizers
                if f is self.best:
                    LOGGER.info(f"\nValidating {f}...")
                    self.validator.args.plots = self.args.plots
                    self.metrics = self.validator(model=f)
                    self.metrics.pop("fitness", None)
                    self.run_callbacks("on_fit_epoch_end")

    def check_resume(self, overrides):
        """Check if resume checkpoint exists and update arguments accordingly."""
        resume = self.args.resume
        if resume:
            try:
                exists = isinstance(resume, (str, Path)) and Path(resume).exists()
                last = Path(check_file(resume) if exists else get_latest_run())

                # Check that resume data YAML exists, otherwise strip to force re-download of dataset
                ckpt_args = attempt_load_weights(last).args
                if not Path(ckpt_args["data"]).exists():
                    ckpt_args["data"] = self.args.data

                resume = True
                self.args = get_cfg(ckpt_args)
                self.args.model = self.args.resume = str(last)  # reinstate model
                for k in "imgsz", "batch", "device":  # allow arg updates to reduce memory or update device on resume
                    if k in overrides:
                        setattr(self.args, k, overrides[k])

            except Exception as e:
                raise FileNotFoundError(
                    "Resume checkpoint not found. Please pass a valid checkpoint to resume from, "
                    "i.e. 'yolo train resume model=path/to/last.pt'"
                ) from e
        self.resume = resume

    def resume_training(self, ckpt):
        """Resume YOLO training from given epoch and best fitness."""
        if ckpt is None or not self.resume:
            return
        best_fitness = 0.0
        start_epoch = ckpt.get("epoch", -1) + 1
        if ckpt.get("optimizer", None) is not None:
            self.optimizer.load_state_dict(ckpt["optimizer"])  # optimizer
            best_fitness = ckpt["best_fitness"]
        if self.ema and ckpt.get("ema"):
            self.ema.ema.load_state_dict(ckpt["ema"].float().state_dict())  # EMA
            self.ema.updates = ckpt["updates"]
        assert start_epoch > 0, (
            f"{self.args.model} training to {self.epochs} epochs is finished, nothing to resume.\n"
            f"Start a new training without resuming, i.e. 'yolo train model={self.args.model}'"
        )
        LOGGER.info(f"Resuming training {self.args.model} from epoch {start_epoch + 1} to {self.epochs} total epochs")
        if self.epochs < start_epoch:
            LOGGER.info(
                f"{self.model} has been trained for {ckpt['epoch']} epochs. Fine-tuning for {self.epochs} more epochs."
            )
            self.epochs += ckpt["epoch"]  # finetune additional epochs
        self.best_fitness = best_fitness
        self.start_epoch = start_epoch
        if start_epoch > (self.epochs - self.args.close_mosaic):
            self._close_dataloader_mosaic()

    def _close_dataloader_mosaic(self):
        """Update dataloaders to stop using mosaic augmentation."""
        if hasattr(self.train_loader.dataset, "mosaic"):
            self.train_loader.dataset.mosaic = False
        if hasattr(self.train_loader.dataset, "close_mosaic"):
            LOGGER.info("Closing dataloader mosaic")
            self.train_loader.dataset.close_mosaic(hyp=self.args)

    def build_optimizer(self, model, name="auto", lr=0.001, momentum=0.9, decay=1e-5, iterations=1e5):
        """
        Constructs an optimizer for the given model, based on the specified optimizer name, learning rate, momentum,
        weight decay, and number of iterations.

        Args:
            model (torch.nn.Module): The model for which to build an optimizer.
            name (str, optional): The name of the optimizer to use. If 'auto', the optimizer is selected
                based on the number of iterations. Default: 'auto'.
            lr (float, optional): The learning rate for the optimizer. Default: 0.001.
            momentum (float, optional): The momentum factor for the optimizer. Default: 0.9.
            decay (float, optional): The weight decay for the optimizer. Default: 1e-5.
            iterations (float, optional): The number of iterations, which determines the optimizer if
                name is 'auto'. Default: 1e5.

        Returns:
            (torch.optim.Optimizer): The constructed optimizer.
        """

        g = [], [], []  # optimizer parameter groups
        bn = tuple(v for k, v in nn.__dict__.items() if "Norm" in k)  # normalization layers, i.e. BatchNorm2d()
        if name == "auto":
            LOGGER.info(
                f"{colorstr('optimizer:')} 'optimizer=auto' found, "
                f"ignoring 'lr0={self.args.lr0}' and 'momentum={self.args.momentum}' and "
                f"determining best 'optimizer', 'lr0' and 'momentum' automatically... "
            )
            nc = getattr(model, "nc", 10)  # number of classes
            lr_fit = round(0.002 * 5 / (4 + nc), 6)  # lr0 fit equation to 6 decimal places
            name, lr, momentum = ("SGD", 0.01, 0.9) if iterations > 10000 else ("AdamW", lr_fit, 0.9)
            self.args.warmup_bias_lr = 0.0  # no higher than 0.01 for Adam

        for module_name, module in model.named_modules():
            for param_name, param in module.named_parameters(recurse=False):
                fullname = f"{module_name}.{param_name}" if module_name else param_name
                if "bias" in fullname:  # bias (no decay)
                    g[2].append(param)
                elif isinstance(module, bn):  # weight (no decay)
                    g[1].append(param)
                else:  # weight (with decay)
                    g[0].append(param)

        if name in {"Adam", "Adamax", "AdamW", "NAdam", "RAdam"}:
            optimizer = getattr(optim, name, optim.Adam)(g[2], lr=lr, betas=(momentum, 0.999), weight_decay=0.0)
        elif name == "RMSProp":
            optimizer = optim.RMSprop(g[2], lr=lr, momentum=momentum)
        elif name == "SGD":
            optimizer = optim.SGD(g[2], lr=lr, momentum=momentum, nesterov=True)
        else:
            raise NotImplementedError(
                f"Optimizer '{name}' not found in list of available optimizers "
                f"[Adam, AdamW, NAdam, RAdam, RMSProp, SGD, auto]."
                "To request support for addition optimizers please visit https://github.com/ultralytics/ultralytics."
            )

        optimizer.add_param_group({"params": g[0], "weight_decay": decay})  # add g0 with weight_decay
        optimizer.add_param_group({"params": g[1], "weight_decay": 0.0})  # add g1 (BatchNorm2d weights)
        LOGGER.info(
            f"{colorstr('optimizer:')} {type(optimizer).__name__}(lr={lr}, momentum={momentum}) with parameter groups "
            f'{len(g[1])} weight(decay=0.0), {len(g[0])} weight(decay={decay}), {len(g[2])} bias(decay=0.0)'
        )
        return optimizer
=======
# Ultralytics YOLO 🚀, AGPL-3.0 license
"""
Train a model on a dataset.

Usage:
    $ yolo mode=train model=yolov8n.pt data=coco8.yaml imgsz=640 epochs=100 batch=16
"""

import gc
import math
import os
import subprocess
import time
import warnings
from copy import deepcopy
from datetime import datetime, timedelta
from pathlib import Path

import numpy as np
import torch
from torch import distributed as dist
from torch import nn, optim

from ultralytics.cfg import get_cfg, get_save_dir
from ultralytics.data.utils import check_cls_dataset, check_det_dataset
from ultralytics.nn.tasks import attempt_load_one_weight, attempt_load_weights
from ultralytics.utils import (
    DEFAULT_CFG,
    LOCAL_RANK,
    LOGGER,
    RANK,
    TQDM,
    __version__,
    callbacks,
    clean_url,
    colorstr,
    emojis,
    yaml_save,
)
from ultralytics.utils.autobatch import check_train_batch_size
from ultralytics.utils.checks import check_amp, check_file, check_imgsz, check_model_file_from_stem, print_args
from ultralytics.utils.dist import ddp_cleanup, generate_ddp_command
from ultralytics.utils.files import get_latest_run
from ultralytics.utils.torch_utils import (
    EarlyStopping,
    ModelEMA,
    autocast,
    convert_optimizer_state_dict_to_fp16,
    init_seeds,
    one_cycle,
    select_device,
    strip_optimizer,
    torch_distributed_zero_first,
)


class BaseTrainer:
    """
    BaseTrainer.

    A base class for creating trainers.

    Attributes:
        args (SimpleNamespace): Configuration for the trainer.
        validator (BaseValidator): Validator instance.
        model (nn.Module): Model instance.
        callbacks (defaultdict): Dictionary of callbacks.
        save_dir (Path): Directory to save results.
        wdir (Path): Directory to save weights.
        last (Path): Path to the last checkpoint.
        best (Path): Path to the best checkpoint.
        save_period (int): Save checkpoint every x epochs (disabled if < 1).
        batch_size (int): Batch size for training.
        epochs (int): Number of epochs to train for.
        start_epoch (int): Starting epoch for training.
        device (torch.device): Device to use for training.
        amp (bool): Flag to enable AMP (Automatic Mixed Precision).
        scaler (amp.GradScaler): Gradient scaler for AMP.
        data (str): Path to data.
        trainset (torch.utils.data.Dataset): Training dataset.
        testset (torch.utils.data.Dataset): Testing dataset.
        ema (nn.Module): EMA (Exponential Moving Average) of the model.
        resume (bool): Resume training from a checkpoint.
        lf (nn.Module): Loss function.
        scheduler (torch.optim.lr_scheduler._LRScheduler): Learning rate scheduler.
        best_fitness (float): The best fitness value achieved.
        fitness (float): Current fitness value.
        loss (float): Current loss value.
        tloss (float): Total loss value.
        loss_names (list): List of loss names.
        csv (Path): Path to results CSV file.
    """

    def __init__(self, cfg=DEFAULT_CFG, overrides=None, _callbacks=None):
        """
        Initializes the BaseTrainer class.

        Args:
            cfg (str, optional): Path to a configuration file. Defaults to DEFAULT_CFG.
            overrides (dict, optional): Configuration overrides. Defaults to None.
        """
        self.args = get_cfg(cfg, overrides)
        self.check_resume(overrides)
        self.device = select_device(self.args.device, self.args.batch)
        self.validator = None
        self.metrics = None
        self.plots = {}
        init_seeds(self.args.seed + 1 + RANK, deterministic=self.args.deterministic)

        # Dirs
        self.save_dir = get_save_dir(self.args)
        self.args.name = self.save_dir.name  # update name for loggers
        self.wdir = self.save_dir / "weights"  # weights dir
        if RANK in {-1, 0}:
            self.wdir.mkdir(parents=True, exist_ok=True)  # make dir
            self.args.save_dir = str(self.save_dir)
            yaml_save(self.save_dir / "args.yaml", vars(self.args))  # save run args
        self.last, self.best = self.wdir / "last.pt", self.wdir / "best.pt"  # checkpoint paths
        self.save_period = self.args.save_period

        self.batch_size = self.args.batch
        self.epochs = self.args.epochs
        self.start_epoch = 0
        if RANK == -1:
            print_args(vars(self.args))

        # Device
        if self.device.type in {"cpu", "mps"}:
            self.args.workers = 0  # faster CPU training as time dominated by inference, not dataloading

        # Model and Dataset
        self.model = check_model_file_from_stem(self.args.model)  # add suffix, i.e. yolov8n -> yolov8n.pt
        with torch_distributed_zero_first(LOCAL_RANK):  # avoid auto-downloading dataset multiple times
            self.trainset, self.testset = self.get_dataset()
        self.ema = None

        # Optimization utils init
        self.lf = None
        self.scheduler = None

        # Epoch level metrics
        self.best_fitness = None
        self.fitness = None
        self.loss = None
        self.tloss = None
        self.loss_names = ["Loss"]
        self.csv = self.save_dir / "results.csv"
        self.plot_idx = [0, 1, 2]

        # HUB
        self.hub_session = None

        # Callbacks
        self.callbacks = _callbacks or callbacks.get_default_callbacks()
        if RANK in {-1, 0}:
            callbacks.add_integration_callbacks(self)

    def add_callback(self, event: str, callback):
        """Appends the given callback."""
        self.callbacks[event].append(callback)

    def set_callback(self, event: str, callback):
        """Overrides the existing callbacks with the given callback."""
        self.callbacks[event] = [callback]

    def run_callbacks(self, event: str):
        """Run all existing callbacks associated with a particular event."""
        for callback in self.callbacks.get(event, []):
            callback(self)

    def train(self):
        """Allow device='', device=None on Multi-GPU systems to default to device=0."""
        if isinstance(self.args.device, str) and len(self.args.device):  # i.e. device='0' or device='0,1,2,3'
            world_size = len(self.args.device.split(","))
        elif isinstance(self.args.device, (tuple, list)):  # i.e. device=[0, 1, 2, 3] (multi-GPU from CLI is list)
            world_size = len(self.args.device)
        elif torch.cuda.is_available():  # i.e. device=None or device='' or device=number
            world_size = 1  # default to device 0
        else:  # i.e. device='cpu' or 'mps'
            world_size = 0

        # Run subprocess if DDP training, else train normally
        if world_size > 1 and "LOCAL_RANK" not in os.environ:
            # Argument checks
            if self.args.rect:
                LOGGER.warning("WARNING ⚠️ 'rect=True' is incompatible with Multi-GPU training, setting 'rect=False'")
                self.args.rect = False
            if self.args.batch < 1.0:
                LOGGER.warning(
                    "WARNING ⚠️ 'batch<1' for AutoBatch is incompatible with Multi-GPU training, setting "
                    "default 'batch=16'"
                )
                self.args.batch = 16

            # Command
            cmd, file = generate_ddp_command(world_size, self)
            try:
                LOGGER.info(f'{colorstr("DDP:")} debug command {" ".join(cmd)}')
                subprocess.run(cmd, check=True)
            except Exception as e:
                raise e
            finally:
                ddp_cleanup(self, str(file))

        else:
            self._do_train(world_size)

    def _setup_scheduler(self):
        """Initialize training learning rate scheduler."""
        if self.args.cos_lr:
            self.lf = one_cycle(1, self.args.lrf, self.epochs)  # cosine 1->hyp['lrf']
        else:
            self.lf = lambda x: max(1 - x / self.epochs, 0) * (1.0 - self.args.lrf) + self.args.lrf  # linear
        self.scheduler = optim.lr_scheduler.LambdaLR(self.optimizer, lr_lambda=self.lf)

    def _setup_ddp(self, world_size):
        """Initializes and sets the DistributedDataParallel parameters for training."""
        torch.cuda.set_device(RANK)
        self.device = torch.device("cuda", RANK)
        # LOGGER.info(f'DDP info: RANK {RANK}, WORLD_SIZE {world_size}, DEVICE {self.device}')
        os.environ["TORCH_NCCL_BLOCKING_WAIT"] = "1"  # set to enforce timeout
        dist.init_process_group(
            backend="nccl" if dist.is_nccl_available() else "gloo",
            timeout=timedelta(seconds=10800),  # 3 hours
            rank=RANK,
            world_size=world_size,
        )

    def _setup_train(self, world_size):
        """Builds dataloaders and optimizer on correct rank process."""

        # Model
        self.run_callbacks("on_pretrain_routine_start")
        ckpt = self.setup_model()
        self.model = self.model.to(self.device)
        self.set_model_attributes()

        # Freeze layers
        freeze_list = (
            self.args.freeze
            if isinstance(self.args.freeze, list)
            else range(self.args.freeze)
            if isinstance(self.args.freeze, int)
            else []
        )
        always_freeze_names = [".dfl"]  # always freeze these layers
        freeze_layer_names = [f"model.{x}." for x in freeze_list] + always_freeze_names
        for k, v in self.model.named_parameters():
            # v.register_hook(lambda x: torch.nan_to_num(x))  # NaN to 0 (commented for erratic training results)
            if any(x in k for x in freeze_layer_names):
                LOGGER.info(f"Freezing layer '{k}'")
                v.requires_grad = False
            elif not v.requires_grad and v.dtype.is_floating_point:  # only floating point Tensor can require gradients
                LOGGER.info(
                    f"WARNING ⚠️ setting 'requires_grad=True' for frozen layer '{k}'. "
                    "See ultralytics.engine.trainer for customization of frozen layers."
                )
                v.requires_grad = True

        # Check AMP
        self.amp = torch.tensor(self.args.amp).to(self.device)  # True or False
        if self.amp and RANK in {-1, 0}:  # Single-GPU and DDP
            callbacks_backup = callbacks.default_callbacks.copy()  # backup callbacks as check_amp() resets them
            self.amp = torch.tensor(check_amp(self.model), device=self.device)
            callbacks.default_callbacks = callbacks_backup  # restore callbacks
        if RANK > -1 and world_size > 1:  # DDP
            dist.broadcast(self.amp, src=0)  # broadcast the tensor from rank 0 to all other ranks (returns None)
        self.amp = bool(self.amp)  # as boolean
        self.scaler = torch.cuda.amp.GradScaler(enabled=self.amp)
        if world_size > 1:
            self.model = nn.parallel.DistributedDataParallel(self.model, device_ids=[RANK], find_unused_parameters=True)

        # Check imgsz
        gs = max(int(self.model.stride.max() if hasattr(self.model, "stride") else 32), 32)  # grid size (max stride)
        self.args.imgsz = check_imgsz(self.args.imgsz, stride=gs, floor=gs, max_dim=1)
        self.stride = gs  # for multiscale training

        # Batch size
        if self.batch_size < 1 and RANK == -1:  # single-GPU only, estimate best batch size
            self.args.batch = self.batch_size = check_train_batch_size(
                model=self.model,
                imgsz=self.args.imgsz,
                amp=self.amp,
                batch=self.batch_size,
            )

        # Dataloaders
        batch_size = self.batch_size // max(world_size, 1)
        self.train_loader = self.get_dataloader(self.trainset, batch_size=batch_size, rank=LOCAL_RANK, mode="train")
        if RANK in {-1, 0}:
            # Note: When training DOTA dataset, double batch size could get OOM on images with >2000 objects.
            self.test_loader = self.get_dataloader(
                self.testset, batch_size=batch_size if self.args.task == "obb" else batch_size * 2, rank=-1, mode="val"
            )
            self.validator = self.get_validator()
            metric_keys = self.validator.metrics.keys + self.label_loss_items(prefix="val")
            self.metrics = dict(zip(metric_keys, [0] * len(metric_keys)))
            self.ema = ModelEMA(self.model)
            if self.args.plots:
                self.plot_training_labels()

        # Optimizer
        self.accumulate = max(round(self.args.nbs / self.batch_size), 1)  # accumulate loss before optimizing
        weight_decay = self.args.weight_decay * self.batch_size * self.accumulate / self.args.nbs  # scale weight_decay
        iterations = math.ceil(len(self.train_loader.dataset) / max(self.batch_size, self.args.nbs)) * self.epochs
        self.optimizer = self.build_optimizer(
            model=self.model,
            name=self.args.optimizer,
            lr=self.args.lr0,
            momentum=self.args.momentum,
            decay=weight_decay,
            iterations=iterations,
        )
        # Scheduler
        self._setup_scheduler()
        self.stopper, self.stop = EarlyStopping(patience=self.args.patience), False
        self.resume_training(ckpt)
        self.scheduler.last_epoch = self.start_epoch - 1  # do not move
        self.run_callbacks("on_pretrain_routine_end")

    def _do_train(self, world_size=1):
        """Train completed, evaluate and plot if specified by arguments."""
        if world_size > 1:
            self._setup_ddp(world_size)
        self._setup_train(world_size)

        nb = len(self.train_loader)  # number of batches
        nw = max(round(self.args.warmup_epochs * nb), 100) if self.args.warmup_epochs > 0 else -1  # warmup iterations
        last_opt_step = -1
        self.epoch_time = None
        self.epoch_time_start = time.time()
        self.train_time_start = time.time()
        self.run_callbacks("on_train_start")
        LOGGER.info(
            f'Image sizes {self.args.imgsz} train, {self.args.imgsz} val\n'
            f'Using {self.train_loader.num_workers * (world_size or 1)} dataloader workers\n'
            f"Logging results to {colorstr('bold', self.save_dir)}\n"
            f'Starting training for ' + (f"{self.args.time} hours..." if self.args.time else f"{self.epochs} epochs...")
        )
        if self.args.close_mosaic:
            base_idx = (self.epochs - self.args.close_mosaic) * nb
            self.plot_idx.extend([base_idx, base_idx + 1, base_idx + 2])
        epoch = self.start_epoch
        self.optimizer.zero_grad()  # zero any resumed gradients to ensure stability on train start
        while True:
            self.epoch = epoch
            self.run_callbacks("on_train_epoch_start")
            with warnings.catch_warnings():
                warnings.simplefilter("ignore")  # suppress 'Detected lr_scheduler.step() before optimizer.step()'
                self.scheduler.step()

            self.model.train()
            if RANK != -1:
                self.train_loader.sampler.set_epoch(epoch)
            pbar = enumerate(self.train_loader)
            # Update dataloader attributes (optional)
            if epoch == (self.epochs - self.args.close_mosaic):
                self._close_dataloader_mosaic()
                self.train_loader.reset()

            if RANK in {-1, 0}:
                LOGGER.info(self.progress_string())
                pbar = TQDM(enumerate(self.train_loader), total=nb)
            self.tloss = None
            for i, batch in pbar:
                self.run_callbacks("on_train_batch_start")
                # Warmup
                ni = i + nb * epoch
                if ni <= nw:
                    xi = [0, nw]  # x interp
                    self.accumulate = max(1, int(np.interp(ni, xi, [1, self.args.nbs / self.batch_size]).round()))
                    for j, x in enumerate(self.optimizer.param_groups):
                        # Bias lr falls from 0.1 to lr0, all other lrs rise from 0.0 to lr0
                        x["lr"] = np.interp(
                            ni, xi, [self.args.warmup_bias_lr if j == 0 else 0.0, x["initial_lr"] * self.lf(epoch)]
                        )
                        if "momentum" in x:
                            x["momentum"] = np.interp(ni, xi, [self.args.warmup_momentum, self.args.momentum])

                # Forward
                with autocast(self.amp):
                    batch = self.preprocess_batch(batch)
                    self.loss, self.loss_items = self.model(batch)
                    if RANK != -1:
                        self.loss *= world_size
                    self.tloss = (
                        (self.tloss * i + self.loss_items) / (i + 1) if self.tloss is not None else self.loss_items
                    )

                # Backward
                self.scaler.scale(self.loss).backward()

                # Optimize - https://pytorch.org/docs/master/notes/amp_examples.html
                if ni - last_opt_step >= self.accumulate:
                    self.optimizer_step()
                    last_opt_step = ni

                    # Timed stopping
                    if self.args.time:
                        self.stop = (time.time() - self.train_time_start) > (self.args.time * 3600)
                        if RANK != -1:  # if DDP training
                            broadcast_list = [self.stop if RANK == 0 else None]
                            dist.broadcast_object_list(broadcast_list, 0)  # broadcast 'stop' to all ranks
                            self.stop = broadcast_list[0]
                        if self.stop:  # training time exceeded
                            break

                # Log
                mem = f"{torch.cuda.memory_reserved() / 1E9 if torch.cuda.is_available() else 0:.3g}G"  # (GB)
                loss_len = self.tloss.shape[0] if len(self.tloss.shape) else 1
                losses = self.tloss if loss_len > 1 else torch.unsqueeze(self.tloss, 0)
                if RANK in {-1, 0}:
                    pbar.set_description(
                        ("%11s" * 2 + "%11.4g" * (2 + loss_len))
                        % (f"{epoch + 1}/{self.epochs}", mem, *losses, batch["cls"].shape[0], batch["img"].shape[-1])
                    )
                    self.run_callbacks("on_batch_end")
                    if self.args.plots and ni in self.plot_idx:
                        self.plot_training_samples(batch, ni)

                self.run_callbacks("on_train_batch_end")

            self.lr = {f"lr/pg{ir}": x["lr"] for ir, x in enumerate(self.optimizer.param_groups)}  # for loggers
            self.run_callbacks("on_train_epoch_end")
            if RANK in {-1, 0}:
                final_epoch = epoch + 1 >= self.epochs
                self.ema.update_attr(self.model, include=["yaml", "nc", "args", "names", "stride", "class_weights"])

                # Validation
                if self.args.val or final_epoch or self.stopper.possible_stop or self.stop:
                    self.metrics, self.fitness = self.validate()
                self.save_metrics(metrics={**self.label_loss_items(self.tloss), **self.metrics, **self.lr})
                self.stop |= self.stopper(epoch + 1, self.fitness) or final_epoch
                if self.args.time:
                    self.stop |= (time.time() - self.train_time_start) > (self.args.time * 3600)

                # Save model
                if self.args.save or final_epoch:
                    self.save_model()
                    self.run_callbacks("on_model_save")

            # Scheduler
            t = time.time()
            self.epoch_time = t - self.epoch_time_start
            self.epoch_time_start = t
            if self.args.time:
                mean_epoch_time = (t - self.train_time_start) / (epoch - self.start_epoch + 1)
                self.epochs = self.args.epochs = math.ceil(self.args.time * 3600 / mean_epoch_time)
                self._setup_scheduler()
                self.scheduler.last_epoch = self.epoch  # do not move
                self.stop |= epoch >= self.epochs  # stop if exceeded epochs
            self.run_callbacks("on_fit_epoch_end")
            gc.collect()
            torch.cuda.empty_cache()  # clear GPU memory at end of epoch, may help reduce CUDA out of memory errors

            # Early Stopping
            if RANK != -1:  # if DDP training
                broadcast_list = [self.stop if RANK == 0 else None]
                dist.broadcast_object_list(broadcast_list, 0)  # broadcast 'stop' to all ranks
                self.stop = broadcast_list[0]
            if self.stop:
                break  # must break all DDP ranks
            epoch += 1

        if RANK in {-1, 0}:
            # Do final val with best.pt
            LOGGER.info(
                f"\n{epoch - self.start_epoch + 1} epochs completed in "
                f"{(time.time() - self.train_time_start) / 3600:.3f} hours."
            )
            self.final_eval()
            if self.args.plots:
                self.plot_metrics()
            self.run_callbacks("on_train_end")
        gc.collect()
        torch.cuda.empty_cache()
        self.run_callbacks("teardown")

    def save_model(self):
        """Save model training checkpoints with additional metadata."""
        import io

        import pandas as pd  # scope for faster 'import ultralytics'

        # Serialize ckpt to a byte buffer once (faster than repeated torch.save() calls)
        buffer = io.BytesIO()
        torch.save(
            {
                "epoch": self.epoch,
                "best_fitness": self.best_fitness,
                "model": None,  # resume and final checkpoints derive from EMA
                "ema": deepcopy(self.ema.ema).half(),
                "updates": self.ema.updates,
                "optimizer": convert_optimizer_state_dict_to_fp16(deepcopy(self.optimizer.state_dict())),
                "train_args": vars(self.args),  # save as dict
                "train_metrics": {**self.metrics, **{"fitness": self.fitness}},
                "train_results": {k.strip(): v for k, v in pd.read_csv(self.csv).to_dict(orient="list").items()},
                "date": datetime.now().isoformat(),
                "version": __version__,
                "license": "AGPL-3.0 (https://ultralytics.com/license)",
                "docs": "https://docs.ultralytics.com",
            },
            buffer,
        )
        serialized_ckpt = buffer.getvalue()  # get the serialized content to save

        # Save checkpoints
        self.last.write_bytes(serialized_ckpt)  # save last.pt
        if self.best_fitness == self.fitness:
            self.best.write_bytes(serialized_ckpt)  # save best.pt
        if (self.save_period > 0) and (self.epoch % self.save_period == 0):
            (self.wdir / f"epoch{self.epoch}.pt").write_bytes(serialized_ckpt)  # save epoch, i.e. 'epoch3.pt'

    def get_dataset(self):
        """
        Get train, val path from data dict if it exists.

        Returns None if data format is not recognized.
        """
        try:
            if self.args.task == "classify":
                data = check_cls_dataset(self.args.data)
            elif self.args.data.split(".")[-1] in {"yaml", "yml"} or self.args.task in {
                "detect",
                "segment",
                "pose",
                "obb",
            }:
                data = check_det_dataset(self.args.data)
                if "yaml_file" in data:
                    self.args.data = data["yaml_file"]  # for validating 'yolo train data=url.zip' usage
        except Exception as e:
            raise RuntimeError(emojis(f"Dataset '{clean_url(self.args.data)}' error ❌ {e}")) from e
        self.data = data
        return data["train"], data.get("val") or data.get("test")

    def setup_model(self):
        """Load/create/download model for any task."""
        if isinstance(self.model, torch.nn.Module):  # if model is loaded beforehand. No setup needed
            return

        cfg, weights = self.model, None
        ckpt = None
        if str(self.model).endswith(".pt"):
            weights, ckpt = attempt_load_one_weight(self.model)
            cfg = weights.yaml
        elif isinstance(self.args.pretrained, (str, Path)):
            weights, _ = attempt_load_one_weight(self.args.pretrained)
        self.model = self.get_model(cfg=cfg, weights=weights, verbose=RANK == -1)  # calls Model(cfg, weights)
        return ckpt

    def optimizer_step(self):
        """Perform a single step of the training optimizer with gradient clipping and EMA update."""
        self.scaler.unscale_(self.optimizer)  # unscale gradients
        torch.nn.utils.clip_grad_norm_(self.model.parameters(), max_norm=10.0)  # clip gradients
        self.scaler.step(self.optimizer)
        self.scaler.update()
        self.optimizer.zero_grad()
        if self.ema:
            self.ema.update(self.model)

    def preprocess_batch(self, batch):
        """Allows custom preprocessing model inputs and ground truths depending on task type."""
        return batch

    def validate(self):
        """
        Runs validation on test set using self.validator.

        The returned dict is expected to contain "fitness" key.
        """
        metrics = self.validator(self)
        fitness = metrics.pop("fitness", -self.loss.detach().cpu().numpy())  # use loss as fitness measure if not found
        if not self.best_fitness or self.best_fitness < fitness:
            self.best_fitness = fitness
        return metrics, fitness

    def get_model(self, cfg=None, weights=None, verbose=True):
        """Get model and raise NotImplementedError for loading cfg files."""
        raise NotImplementedError("This task trainer doesn't support loading cfg files")

    def get_validator(self):
        """Returns a NotImplementedError when the get_validator function is called."""
        raise NotImplementedError("get_validator function not implemented in trainer")

    def get_dataloader(self, dataset_path, batch_size=16, rank=0, mode="train"):
        """Returns dataloader derived from torch.data.Dataloader."""
        raise NotImplementedError("get_dataloader function not implemented in trainer")

    def build_dataset(self, img_path, mode="train", batch=None):
        """Build dataset."""
        raise NotImplementedError("build_dataset function not implemented in trainer")

    def label_loss_items(self, loss_items=None, prefix="train"):
        """
        Returns a loss dict with labelled training loss items tensor.

        Note:
            This is not needed for classification but necessary for segmentation & detection
        """
        return {"loss": loss_items} if loss_items is not None else ["loss"]

    def set_model_attributes(self):
        """To set or update model parameters before training."""
        self.model.names = self.data["names"]

    def build_targets(self, preds, targets):
        """Builds target tensors for training YOLO model."""
        pass

    def progress_string(self):
        """Returns a string describing training progress."""
        return ""

    # TODO: may need to put these following functions into callback
    def plot_training_samples(self, batch, ni):
        """Plots training samples during YOLO training."""
        pass

    def plot_training_labels(self):
        """Plots training labels for YOLO model."""
        pass

    def save_metrics(self, metrics):
        """Saves training metrics to a CSV file."""
        keys, vals = list(metrics.keys()), list(metrics.values())
        n = len(metrics) + 1  # number of cols
        s = "" if self.csv.exists() else (("%23s," * n % tuple(["epoch"] + keys)).rstrip(",") + "\n")  # header
        with open(self.csv, "a") as f:
            f.write(s + ("%23.5g," * n % tuple([self.epoch + 1] + vals)).rstrip(",") + "\n")

    def plot_metrics(self):
        """Plot and display metrics visually."""
        pass

    def on_plot(self, name, data=None):
        """Registers plots (e.g. to be consumed in callbacks)"""
        path = Path(name)
        self.plots[path] = {"data": data, "timestamp": time.time()}

    def final_eval(self):
        """Performs final evaluation and validation for object detection YOLO model."""
        for f in self.last, self.best:
            if f.exists():
                strip_optimizer(f)  # strip optimizers
                if f is self.best:
                    LOGGER.info(f"\nValidating {f}...")
                    self.validator.args.plots = self.args.plots
                    self.metrics = self.validator(model=f)
                    self.metrics.pop("fitness", None)
                    self.run_callbacks("on_fit_epoch_end")

    def check_resume(self, overrides):
        """Check if resume checkpoint exists and update arguments accordingly."""
        resume = self.args.resume
        if resume:
            try:
                exists = isinstance(resume, (str, Path)) and Path(resume).exists()
                last = Path(check_file(resume) if exists else get_latest_run())

                # Check that resume data YAML exists, otherwise strip to force re-download of dataset
                ckpt_args = attempt_load_weights(last).args
                if not Path(ckpt_args["data"]).exists():
                    ckpt_args["data"] = self.args.data

                resume = True
                self.args = get_cfg(ckpt_args)
                self.args.model = self.args.resume = str(last)  # reinstate model
                for k in "imgsz", "batch", "device":  # allow arg updates to reduce memory or update device on resume
                    if k in overrides:
                        setattr(self.args, k, overrides[k])

            except Exception as e:
                raise FileNotFoundError(
                    "Resume checkpoint not found. Please pass a valid checkpoint to resume from, "
                    "i.e. 'yolo train resume model=path/to/last.pt'"
                ) from e
        self.resume = resume

    def resume_training(self, ckpt):
        """Resume YOLO training from given epoch and best fitness."""
        if ckpt is None or not self.resume:
            return
        best_fitness = 0.0
        start_epoch = ckpt.get("epoch", -1) + 1
        if ckpt.get("optimizer", None) is not None:
            self.optimizer.load_state_dict(ckpt["optimizer"])  # optimizer
            best_fitness = ckpt["best_fitness"]
        if self.ema and ckpt.get("ema"):
            self.ema.ema.load_state_dict(ckpt["ema"].float().state_dict())  # EMA
            self.ema.updates = ckpt["updates"]
        assert start_epoch > 0, (
            f"{self.args.model} training to {self.epochs} epochs is finished, nothing to resume.\n"
            f"Start a new training without resuming, i.e. 'yolo train model={self.args.model}'"
        )
        LOGGER.info(f"Resuming training {self.args.model} from epoch {start_epoch + 1} to {self.epochs} total epochs")
        if self.epochs < start_epoch:
            LOGGER.info(
                f"{self.model} has been trained for {ckpt['epoch']} epochs. Fine-tuning for {self.epochs} more epochs."
            )
            self.epochs += ckpt["epoch"]  # finetune additional epochs
        self.best_fitness = best_fitness
        self.start_epoch = start_epoch
        if start_epoch > (self.epochs - self.args.close_mosaic):
            self._close_dataloader_mosaic()

    def _close_dataloader_mosaic(self):
        """Update dataloaders to stop using mosaic augmentation."""
        if hasattr(self.train_loader.dataset, "mosaic"):
            self.train_loader.dataset.mosaic = False
        if hasattr(self.train_loader.dataset, "close_mosaic"):
            LOGGER.info("Closing dataloader mosaic")
            self.train_loader.dataset.close_mosaic(hyp=self.args)

    def build_optimizer(self, model, name="auto", lr=0.001, momentum=0.9, decay=1e-5, iterations=1e5):
        """
        Constructs an optimizer for the given model, based on the specified optimizer name, learning rate, momentum,
        weight decay, and number of iterations.

        Args:
            model (torch.nn.Module): The model for which to build an optimizer.
            name (str, optional): The name of the optimizer to use. If 'auto', the optimizer is selected
                based on the number of iterations. Default: 'auto'.
            lr (float, optional): The learning rate for the optimizer. Default: 0.001.
            momentum (float, optional): The momentum factor for the optimizer. Default: 0.9.
            decay (float, optional): The weight decay for the optimizer. Default: 1e-5.
            iterations (float, optional): The number of iterations, which determines the optimizer if
                name is 'auto'. Default: 1e5.

        Returns:
            (torch.optim.Optimizer): The constructed optimizer.
        """

        g = [], [], []  # optimizer parameter groups
        bn = tuple(v for k, v in nn.__dict__.items() if "Norm" in k)  # normalization layers, i.e. BatchNorm2d()
        if name == "auto":
            LOGGER.info(
                f"{colorstr('optimizer:')} 'optimizer=auto' found, "
                f"ignoring 'lr0={self.args.lr0}' and 'momentum={self.args.momentum}' and "
                f"determining best 'optimizer', 'lr0' and 'momentum' automatically... "
            )
            nc = getattr(model, "nc", 10)  # number of classes
            lr_fit = round(0.002 * 5 / (4 + nc), 6)  # lr0 fit equation to 6 decimal places
            name, lr, momentum = ("SGD", 0.01, 0.9) if iterations > 10000 else ("AdamW", lr_fit, 0.9)
            self.args.warmup_bias_lr = 0.0  # no higher than 0.01 for Adam

        for module_name, module in model.named_modules():
            for param_name, param in module.named_parameters(recurse=False):
                fullname = f"{module_name}.{param_name}" if module_name else param_name
                if "bias" in fullname:  # bias (no decay)
                    g[2].append(param)
                elif isinstance(module, bn):  # weight (no decay)
                    g[1].append(param)
                else:  # weight (with decay)
                    g[0].append(param)

        if name in {"Adam", "Adamax", "AdamW", "NAdam", "RAdam"}:
            optimizer = getattr(optim, name, optim.Adam)(g[2], lr=lr, betas=(momentum, 0.999), weight_decay=0.0)
        elif name == "RMSProp":
            optimizer = optim.RMSprop(g[2], lr=lr, momentum=momentum)
        elif name == "SGD":
            optimizer = optim.SGD(g[2], lr=lr, momentum=momentum, nesterov=True)
        else:
            raise NotImplementedError(
                f"Optimizer '{name}' not found in list of available optimizers "
                f"[Adam, AdamW, NAdam, RAdam, RMSProp, SGD, auto]."
                "To request support for addition optimizers please visit https://github.com/ultralytics/ultralytics."
            )

        optimizer.add_param_group({"params": g[0], "weight_decay": decay})  # add g0 with weight_decay
        optimizer.add_param_group({"params": g[1], "weight_decay": 0.0})  # add g1 (BatchNorm2d weights)
        LOGGER.info(
            f"{colorstr('optimizer:')} {type(optimizer).__name__}(lr={lr}, momentum={momentum}) with parameter groups "
            f'{len(g[1])} weight(decay=0.0), {len(g[0])} weight(decay={decay}), {len(g[2])} bias(decay=0.0)'
        )
        return optimizer
>>>>>>> 9f22f451
<|MERGE_RESOLUTION|>--- conflicted
+++ resolved
@@ -1,779 +1,3 @@
-<<<<<<< HEAD
-# Ultralytics YOLO 🚀, AGPL-3.0 license
-"""
-Train a model on a dataset.
-
-Usage:
-    $ yolo mode=train model=yolov8n.pt data=coco8.yaml imgsz=640 epochs=100 batch=16
-"""
-
-import gc
-import math
-import os
-import subprocess
-import time
-import warnings
-from copy import deepcopy
-from datetime import datetime, timedelta
-from pathlib import Path
-
-import numpy as np
-import torch
-from torch import distributed as dist
-from torch import nn, optim
-
-from ultralytics.cfg import get_cfg, get_save_dir
-from ultralytics.data.utils import check_cls_dataset, check_det_dataset
-from ultralytics.nn.tasks import attempt_load_one_weight, attempt_load_weights
-from ultralytics.utils import (
-    DEFAULT_CFG,
-    LOGGER,
-    RANK,
-    TQDM,
-    __version__,
-    callbacks,
-    clean_url,
-    colorstr,
-    emojis,
-    yaml_save,
-)
-from ultralytics.utils.autobatch import check_train_batch_size
-from ultralytics.utils.checks import check_amp, check_file, check_imgsz, check_model_file_from_stem, print_args
-from ultralytics.utils.dist import ddp_cleanup, generate_ddp_command
-from ultralytics.utils.files import get_latest_run
-from ultralytics.utils.torch_utils import (
-    EarlyStopping,
-    ModelEMA,
-    convert_optimizer_state_dict_to_fp16,
-    init_seeds,
-    one_cycle,
-    select_device,
-    strip_optimizer,
-    torch_distributed_zero_first,
-)
-
-
-class BaseTrainer:
-    """
-    BaseTrainer.
-
-    A base class for creating trainers.
-
-    Attributes:
-        args (SimpleNamespace): Configuration for the trainer.
-        validator (BaseValidator): Validator instance.
-        model (nn.Module): Model instance.
-        callbacks (defaultdict): Dictionary of callbacks.
-        save_dir (Path): Directory to save results.
-        wdir (Path): Directory to save weights.
-        last (Path): Path to the last checkpoint.
-        best (Path): Path to the best checkpoint.
-        save_period (int): Save checkpoint every x epochs (disabled if < 1).
-        batch_size (int): Batch size for training.
-        epochs (int): Number of epochs to train for.
-        start_epoch (int): Starting epoch for training.
-        device (torch.device): Device to use for training.
-        amp (bool): Flag to enable AMP (Automatic Mixed Precision).
-        scaler (amp.GradScaler): Gradient scaler for AMP.
-        data (str): Path to data.
-        trainset (torch.utils.data.Dataset): Training dataset.
-        testset (torch.utils.data.Dataset): Testing dataset.
-        ema (nn.Module): EMA (Exponential Moving Average) of the model.
-        resume (bool): Resume training from a checkpoint.
-        lf (nn.Module): Loss function.
-        scheduler (torch.optim.lr_scheduler._LRScheduler): Learning rate scheduler.
-        best_fitness (float): The best fitness value achieved.
-        fitness (float): Current fitness value.
-        loss (float): Current loss value.
-        tloss (float): Total loss value.
-        loss_names (list): List of loss names.
-        csv (Path): Path to results CSV file.
-    """
-
-    def __init__(self, cfg=DEFAULT_CFG, overrides=None, _callbacks=None):
-        """
-        Initializes the BaseTrainer class.
-
-        Args:
-            cfg (str, optional): Path to a configuration file. Defaults to DEFAULT_CFG.
-            overrides (dict, optional): Configuration overrides. Defaults to None.
-        """
-        self.args = get_cfg(cfg, overrides)
-        self.check_resume(overrides)
-        self.device = select_device(self.args.device, self.args.batch)
-        self.validator = None
-        self.metrics = None
-        self.plots = {}
-        init_seeds(self.args.seed + 1 + RANK, deterministic=self.args.deterministic)
-
-        # Dirs
-        self.save_dir = get_save_dir(self.args)
-        self.args.name = self.save_dir.name  # update name for loggers
-        self.wdir = self.save_dir / "weights"  # weights dir
-        if RANK in {-1, 0}:
-            self.wdir.mkdir(parents=True, exist_ok=True)  # make dir
-            self.args.save_dir = str(self.save_dir)
-            yaml_save(self.save_dir / "args.yaml", vars(self.args))  # save run args
-        self.last, self.best = self.wdir / "last.pt", self.wdir / "best.pt"  # checkpoint paths
-        self.save_period = self.args.save_period
-
-        self.batch_size = self.args.batch
-        self.epochs = self.args.epochs
-        self.start_epoch = 0
-        if RANK == -1:
-            print_args(vars(self.args))
-
-        # Device
-        if self.device.type in {"cpu", "mps"}:
-            self.args.workers = 0  # faster CPU training as time dominated by inference, not dataloading
-
-        # Model and Dataset
-        self.model = check_model_file_from_stem(self.args.model)  # add suffix, i.e. yolov8n -> yolov8n.pt
-        with torch_distributed_zero_first(RANK):  # avoid auto-downloading dataset multiple times
-            self.trainset, self.testset = self.get_dataset()
-        self.ema = None
-
-        # Optimization utils init
-        self.lf = None
-        self.scheduler = None
-
-        # Epoch level metrics
-        self.best_fitness = None
-        self.fitness = None
-        self.loss = None
-        self.tloss = None
-        self.loss_names = ["Loss"]
-        self.csv = self.save_dir / "results.csv"
-        self.plot_idx = [0, 1, 2]
-
-        # HUB
-        self.hub_session = None
-
-        # Callbacks
-        self.callbacks = _callbacks or callbacks.get_default_callbacks()
-        if RANK in {-1, 0}:
-            callbacks.add_integration_callbacks(self)
-
-    def add_callback(self, event: str, callback):
-        """Appends the given callback."""
-        self.callbacks[event].append(callback)
-
-    def set_callback(self, event: str, callback):
-        """Overrides the existing callbacks with the given callback."""
-        self.callbacks[event] = [callback]
-
-    def run_callbacks(self, event: str):
-        """Run all existing callbacks associated with a particular event."""
-        for callback in self.callbacks.get(event, []):
-            callback(self)
-
-    def train(self):
-        """Allow device='', device=None on Multi-GPU systems to default to device=0."""
-        if isinstance(self.args.device, str) and len(self.args.device):  # i.e. device='0' or device='0,1,2,3'
-            world_size = len(self.args.device.split(","))
-        elif isinstance(self.args.device, (tuple, list)):  # i.e. device=[0, 1, 2, 3] (multi-GPU from CLI is list)
-            world_size = len(self.args.device)
-        elif torch.cuda.is_available():  # i.e. device=None or device='' or device=number
-            world_size = 1  # default to device 0
-        else:  # i.e. device='cpu' or 'mps'
-            world_size = 0
-
-        # Run subprocess if DDP training, else train normally
-        if world_size > 1 and "LOCAL_RANK" not in os.environ:
-            # Argument checks
-            if self.args.rect:
-                LOGGER.warning("WARNING ⚠️ 'rect=True' is incompatible with Multi-GPU training, setting 'rect=False'")
-                self.args.rect = False
-            if self.args.batch < 1.0:
-                LOGGER.warning(
-                    "WARNING ⚠️ 'batch<1' for AutoBatch is incompatible with Multi-GPU training, setting "
-                    "default 'batch=16'"
-                )
-                self.args.batch = 16
-
-            # Command
-            cmd, file = generate_ddp_command(world_size, self)
-            try:
-                LOGGER.info(f'{colorstr("DDP:")} debug command {" ".join(cmd)}')
-                subprocess.run(cmd, check=True)
-            except Exception as e:
-                raise e
-            finally:
-                ddp_cleanup(self, str(file))
-
-        else:
-            self._do_train(world_size)
-
-    def _setup_scheduler(self):
-        """Initialize training learning rate scheduler."""
-        if self.args.cos_lr:
-            self.lf = one_cycle(1, self.args.lrf, self.epochs)  # cosine 1->hyp['lrf']
-        else:
-            self.lf = lambda x: max(1 - x / self.epochs, 0) * (1.0 - self.args.lrf) + self.args.lrf  # linear
-        self.scheduler = optim.lr_scheduler.LambdaLR(self.optimizer, lr_lambda=self.lf)
-
-    def _setup_ddp(self, world_size):
-        """Initializes and sets the DistributedDataParallel parameters for training."""
-        torch.cuda.set_device(RANK)
-        self.device = torch.device("cuda", RANK)
-        # LOGGER.info(f'DDP info: RANK {RANK}, WORLD_SIZE {world_size}, DEVICE {self.device}')
-        os.environ["TORCH_NCCL_BLOCKING_WAIT"] = "1"  # set to enforce timeout
-        dist.init_process_group(
-            backend="nccl" if dist.is_nccl_available() else "gloo",
-            timeout=timedelta(seconds=10800),  # 3 hours
-            rank=RANK,
-            world_size=world_size,
-        )
-
-    def _setup_train(self, world_size):
-        """Builds dataloaders and optimizer on correct rank process."""
-
-        # Model
-        self.run_callbacks("on_pretrain_routine_start")
-        ckpt = self.setup_model()
-        self.model = self.model.to(self.device)
-        self.set_model_attributes()
-
-        # Freeze layers
-        freeze_list = (
-            self.args.freeze
-            if isinstance(self.args.freeze, list)
-            else range(self.args.freeze)
-            if isinstance(self.args.freeze, int)
-            else []
-        )
-        always_freeze_names = [".dfl"]  # always freeze these layers
-        freeze_layer_names = [f"model.{x}." for x in freeze_list] + always_freeze_names
-        for k, v in self.model.named_parameters():
-            # v.register_hook(lambda x: torch.nan_to_num(x))  # NaN to 0 (commented for erratic training results)
-            if any(x in k for x in freeze_layer_names):
-                LOGGER.info(f"Freezing layer '{k}'")
-                v.requires_grad = False
-            elif not v.requires_grad and v.dtype.is_floating_point:  # only floating point Tensor can require gradients
-                LOGGER.info(
-                    f"WARNING ⚠️ setting 'requires_grad=True' for frozen layer '{k}'. "
-                    "See ultralytics.engine.trainer for customization of frozen layers."
-                )
-                v.requires_grad = True
-
-        # Check AMP
-        self.amp = torch.tensor(self.args.amp).to(self.device)  # True or False
-        if self.amp and RANK in {-1, 0}:  # Single-GPU and DDP
-            callbacks_backup = callbacks.default_callbacks.copy()  # backup callbacks as check_amp() resets them
-            self.amp = torch.tensor(check_amp(self.model), device=self.device)
-            callbacks.default_callbacks = callbacks_backup  # restore callbacks
-        if RANK > -1 and world_size > 1:  # DDP
-            dist.broadcast(self.amp, src=0)  # broadcast the tensor from rank 0 to all other ranks (returns None)
-        self.amp = bool(self.amp)  # as boolean
-        self.scaler = torch.cuda.amp.GradScaler(enabled=self.amp)
-        if world_size > 1:
-            self.model = nn.parallel.DistributedDataParallel(self.model, device_ids=[RANK], find_unused_parameters=True)
-
-        # Check imgsz
-        gs = max(int(self.model.stride.max() if hasattr(self.model, "stride") else 32), 32)  # grid size (max stride)
-        self.args.imgsz = check_imgsz(self.args.imgsz, stride=gs, floor=gs, max_dim=1)
-        self.stride = gs  # for multiscale training
-
-        # Batch size
-        if self.batch_size < 1 and RANK == -1:  # single-GPU only, estimate best batch size
-            self.args.batch = self.batch_size = check_train_batch_size(
-                model=self.model,
-                imgsz=self.args.imgsz,
-                amp=self.amp,
-                batch=self.batch_size,
-            )
-
-        # Dataloaders
-        batch_size = self.batch_size // max(world_size, 1)
-        self.train_loader = self.get_dataloader(self.trainset, batch_size=batch_size, rank=RANK, mode="train")
-        if RANK in {-1, 0}:
-            # Note: When training DOTA dataset, double batch size could get OOM on images with >2000 objects.
-            self.test_loader = self.get_dataloader(
-                self.testset, batch_size=batch_size if self.args.task == "obb" else batch_size * 2, rank=-1, mode="val"
-            )
-            self.validator = self.get_validator()
-            metric_keys = self.validator.metrics.keys + self.label_loss_items(prefix="val")
-            self.metrics = dict(zip(metric_keys, [0] * len(metric_keys)))
-            self.ema = ModelEMA(self.model)
-            if self.args.plots:
-                self.plot_training_labels()
-
-        # Optimizer
-        self.accumulate = max(round(self.args.nbs / self.batch_size), 1)  # accumulate loss before optimizing
-        weight_decay = self.args.weight_decay * self.batch_size * self.accumulate / self.args.nbs  # scale weight_decay
-        iterations = math.ceil(len(self.train_loader.dataset) / max(self.batch_size, self.args.nbs)) * self.epochs
-        self.optimizer = self.build_optimizer(
-            model=self.model,
-            name=self.args.optimizer,
-            lr=self.args.lr0,
-            momentum=self.args.momentum,
-            decay=weight_decay,
-            iterations=iterations,
-        )
-        # Scheduler
-        self._setup_scheduler()
-        self.stopper, self.stop = EarlyStopping(patience=self.args.patience), False
-        self.resume_training(ckpt)
-        self.scheduler.last_epoch = self.start_epoch - 1  # do not move
-        self.run_callbacks("on_pretrain_routine_end")
-
-    def _do_train(self, world_size=1):
-        """Train completed, evaluate and plot if specified by arguments."""
-        if world_size > 1:
-            self._setup_ddp(world_size)
-        self._setup_train(world_size)
-
-        nb = len(self.train_loader)  # number of batches
-        nw = max(round(self.args.warmup_epochs * nb), 100) if self.args.warmup_epochs > 0 else -1  # warmup iterations
-        last_opt_step = -1
-        self.epoch_time = None
-        self.epoch_time_start = time.time()
-        self.train_time_start = time.time()
-        self.run_callbacks("on_train_start")
-        LOGGER.info(
-            f'Image sizes {self.args.imgsz} train, {self.args.imgsz} val\n'
-            f'Using {self.train_loader.num_workers * (world_size or 1)} dataloader workers\n'
-            f"Logging results to {colorstr('bold', self.save_dir)}\n"
-            f'Starting training for ' + (f"{self.args.time} hours..." if self.args.time else f"{self.epochs} epochs...")
-        )
-        if self.args.close_mosaic:
-            base_idx = (self.epochs - self.args.close_mosaic) * nb
-            self.plot_idx.extend([base_idx, base_idx + 1, base_idx + 2])
-        epoch = self.start_epoch
-        self.optimizer.zero_grad()  # zero any resumed gradients to ensure stability on train start
-        while True:
-            self.epoch = epoch
-            self.run_callbacks("on_train_epoch_start")
-            with warnings.catch_warnings():
-                warnings.simplefilter("ignore")  # suppress 'Detected lr_scheduler.step() before optimizer.step()'
-                self.scheduler.step()
-
-            self.model.train()
-            if RANK != -1:
-                self.train_loader.sampler.set_epoch(epoch)
-            pbar = enumerate(self.train_loader)
-            # Update dataloader attributes (optional)
-            if epoch == (self.epochs - self.args.close_mosaic):
-                self._close_dataloader_mosaic()
-                self.train_loader.reset()
-
-            if RANK in {-1, 0}:
-                LOGGER.info(self.progress_string())
-                pbar = TQDM(enumerate(self.train_loader), total=nb)
-            self.tloss = None
-            for i, batch in pbar:
-                self.run_callbacks("on_train_batch_start")
-                # Warmup
-                ni = i + nb * epoch
-                if ni <= nw:
-                    xi = [0, nw]  # x interp
-                    self.accumulate = max(1, int(np.interp(ni, xi, [1, self.args.nbs / self.batch_size]).round()))
-                    for j, x in enumerate(self.optimizer.param_groups):
-                        # Bias lr falls from 0.1 to lr0, all other lrs rise from 0.0 to lr0
-                        x["lr"] = np.interp(
-                            ni, xi, [self.args.warmup_bias_lr if j == 0 else 0.0, x["initial_lr"] * self.lf(epoch)]
-                        )
-                        if "momentum" in x:
-                            x["momentum"] = np.interp(ni, xi, [self.args.warmup_momentum, self.args.momentum])
-
-                # Forward
-                with torch.cuda.amp.autocast(self.amp):
-                    batch = self.preprocess_batch(batch)
-                    self.loss, self.loss_items = self.model(batch)
-                    if RANK != -1:
-                        self.loss *= world_size
-                    self.tloss = (
-                        (self.tloss * i + self.loss_items) / (i + 1) if self.tloss is not None else self.loss_items
-                    )
-
-                # Backward
-                self.scaler.scale(self.loss).backward()
-
-                # Optimize - https://pytorch.org/docs/master/notes/amp_examples.html
-                if ni - last_opt_step >= self.accumulate:
-                    self.optimizer_step()
-                    last_opt_step = ni
-
-                    # Timed stopping
-                    if self.args.time:
-                        self.stop = (time.time() - self.train_time_start) > (self.args.time * 3600)
-                        if RANK != -1:  # if DDP training
-                            broadcast_list = [self.stop if RANK == 0 else None]
-                            dist.broadcast_object_list(broadcast_list, 0)  # broadcast 'stop' to all ranks
-                            self.stop = broadcast_list[0]
-                        if self.stop:  # training time exceeded
-                            break
-
-                # Log
-                mem = f"{torch.cuda.memory_reserved() / 1E9 if torch.cuda.is_available() else 0:.3g}G"  # (GB)
-                loss_len = self.tloss.shape[0] if len(self.tloss.shape) else 1
-                losses = self.tloss if loss_len > 1 else torch.unsqueeze(self.tloss, 0)
-                if RANK in {-1, 0}:
-                    pbar.set_description(
-                        ("%11s" * 2 + "%11.4g" * (2 + loss_len))
-                        % (f"{epoch + 1}/{self.epochs}", mem, *losses, batch["cls"].shape[0], batch["img"].shape[-1])
-                    )
-                    self.run_callbacks("on_batch_end")
-                    if self.args.plots and ni in self.plot_idx:
-                        self.plot_training_samples(batch, ni)
-
-                self.run_callbacks("on_train_batch_end")
-
-            self.lr = {f"lr/pg{ir}": x["lr"] for ir, x in enumerate(self.optimizer.param_groups)}  # for loggers
-            self.run_callbacks("on_train_epoch_end")
-            if RANK in {-1, 0}:
-                final_epoch = epoch + 1 >= self.epochs
-                self.ema.update_attr(self.model, include=["yaml", "nc", "args", "names", "stride", "class_weights"])
-
-                # Validation
-                if self.args.val or final_epoch or self.stopper.possible_stop or self.stop:
-                    self.metrics, self.fitness = self.validate()
-                self.save_metrics(metrics={**self.label_loss_items(self.tloss), **self.metrics, **self.lr})
-                self.stop |= self.stopper(epoch + 1, self.fitness) or final_epoch
-                if self.args.time:
-                    self.stop |= (time.time() - self.train_time_start) > (self.args.time * 3600)
-
-                # Save model
-                if self.args.save or final_epoch:
-                    self.save_model()
-                    self.run_callbacks("on_model_save")
-
-            # Scheduler
-            t = time.time()
-            self.epoch_time = t - self.epoch_time_start
-            self.epoch_time_start = t
-            if self.args.time:
-                mean_epoch_time = (t - self.train_time_start) / (epoch - self.start_epoch + 1)
-                self.epochs = self.args.epochs = math.ceil(self.args.time * 3600 / mean_epoch_time)
-                self._setup_scheduler()
-                self.scheduler.last_epoch = self.epoch  # do not move
-                self.stop |= epoch >= self.epochs  # stop if exceeded epochs
-            self.run_callbacks("on_fit_epoch_end")
-            gc.collect()
-            torch.cuda.empty_cache()  # clear GPU memory at end of epoch, may help reduce CUDA out of memory errors
-
-            # Early Stopping
-            if RANK != -1:  # if DDP training
-                broadcast_list = [self.stop if RANK == 0 else None]
-                dist.broadcast_object_list(broadcast_list, 0)  # broadcast 'stop' to all ranks
-                self.stop = broadcast_list[0]
-            if self.stop:
-                break  # must break all DDP ranks
-            epoch += 1
-
-        if RANK in {-1, 0}:
-            # Do final val with best.pt
-            LOGGER.info(
-                f"\n{epoch - self.start_epoch + 1} epochs completed in "
-                f"{(time.time() - self.train_time_start) / 3600:.3f} hours."
-            )
-            self.final_eval()
-            if self.args.plots:
-                self.plot_metrics()
-            self.run_callbacks("on_train_end")
-        gc.collect()
-        torch.cuda.empty_cache()
-        self.run_callbacks("teardown")
-
-    def save_model(self):
-        """Save model training checkpoints with additional metadata."""
-        import io
-
-        import pandas as pd  # scope for faster 'import ultralytics'
-
-        # Serialize ckpt to a byte buffer once (faster than repeated torch.save() calls)
-        buffer = io.BytesIO()
-        torch.save(
-            {
-                "epoch": self.epoch,
-                "best_fitness": self.best_fitness,
-                "model": None,  # resume and final checkpoints derive from EMA
-                "ema": deepcopy(self.ema.ema).half(),
-                "updates": self.ema.updates,
-                "optimizer": convert_optimizer_state_dict_to_fp16(deepcopy(self.optimizer.state_dict())),
-                "train_args": vars(self.args),  # save as dict
-                "train_metrics": {**self.metrics, **{"fitness": self.fitness}},
-                "train_results": {k.strip(): v for k, v in pd.read_csv(self.csv).to_dict(orient="list").items()},
-                "date": datetime.now().isoformat(),
-                "version": __version__,
-                "license": "AGPL-3.0 (https://ultralytics.com/license)",
-                "docs": "https://docs.ultralytics.com",
-            },
-            buffer,
-        )
-        serialized_ckpt = buffer.getvalue()  # get the serialized content to save
-
-        # Save checkpoints
-        self.last.write_bytes(serialized_ckpt)  # save last.pt
-        if self.best_fitness == self.fitness:
-            self.best.write_bytes(serialized_ckpt)  # save best.pt
-        if (self.save_period > 0) and (self.epoch > 0) and (self.epoch % self.save_period == 0):
-            (self.wdir / f"epoch{self.epoch}.pt").write_bytes(serialized_ckpt)  # save epoch, i.e. 'epoch3.pt'
-
-    def get_dataset(self):
-        """
-        Get train, val path from data dict if it exists.
-
-        Returns None if data format is not recognized.
-        """
-        try:
-            if self.args.task == "classify":
-                data = check_cls_dataset(self.args.data)
-            elif self.args.data.split(".")[-1] in {"yaml", "yml"} or self.args.task in {
-                "detect",
-                "segment",
-                "pose",
-                "obb",
-            }:
-                data = check_det_dataset(self.args.data)
-                if "yaml_file" in data:
-                    self.args.data = data["yaml_file"]  # for validating 'yolo train data=url.zip' usage
-        except Exception as e:
-            raise RuntimeError(emojis(f"Dataset '{clean_url(self.args.data)}' error ❌ {e}")) from e
-        self.data = data
-        return data["train"], data.get("val") or data.get("test")
-
-    def setup_model(self):
-        """Load/create/download model for any task."""
-        if isinstance(self.model, torch.nn.Module):  # if model is loaded beforehand. No setup needed
-            return
-
-        cfg, weights = self.model, None
-        ckpt = None
-        if str(self.model).endswith(".pt"):
-            weights, ckpt = attempt_load_one_weight(self.model)
-            cfg = weights.yaml
-        elif isinstance(self.args.pretrained, (str, Path)):
-            weights, _ = attempt_load_one_weight(self.args.pretrained)
-        self.model = self.get_model(cfg=cfg, weights=weights, verbose=RANK == -1)  # calls Model(cfg, weights)
-        return ckpt
-
-    def optimizer_step(self):
-        """Perform a single step of the training optimizer with gradient clipping and EMA update."""
-        self.scaler.unscale_(self.optimizer)  # unscale gradients
-        torch.nn.utils.clip_grad_norm_(self.model.parameters(), max_norm=10.0)  # clip gradients
-        self.scaler.step(self.optimizer)
-        self.scaler.update()
-        self.optimizer.zero_grad()
-        if self.ema:
-            self.ema.update(self.model)
-
-    def preprocess_batch(self, batch):
-        """Allows custom preprocessing model inputs and ground truths depending on task type."""
-        return batch
-
-    def validate(self):
-        """
-        Runs validation on test set using self.validator.
-
-        The returned dict is expected to contain "fitness" key.
-        """
-        metrics = self.validator(self)
-        fitness = metrics.pop("fitness", -self.loss.detach().cpu().numpy())  # use loss as fitness measure if not found
-        if not self.best_fitness or self.best_fitness < fitness:
-            self.best_fitness = fitness
-        return metrics, fitness
-
-    def get_model(self, cfg=None, weights=None, verbose=True):
-        """Get model and raise NotImplementedError for loading cfg files."""
-        raise NotImplementedError("This task trainer doesn't support loading cfg files")
-
-    def get_validator(self):
-        """Returns a NotImplementedError when the get_validator function is called."""
-        raise NotImplementedError("get_validator function not implemented in trainer")
-
-    def get_dataloader(self, dataset_path, batch_size=16, rank=0, mode="train"):
-        """Returns dataloader derived from torch.data.Dataloader."""
-        raise NotImplementedError("get_dataloader function not implemented in trainer")
-
-    def build_dataset(self, img_path, mode="train", batch=None):
-        """Build dataset."""
-        raise NotImplementedError("build_dataset function not implemented in trainer")
-
-    def label_loss_items(self, loss_items=None, prefix="train"):
-        """
-        Returns a loss dict with labelled training loss items tensor.
-
-        Note:
-            This is not needed for classification but necessary for segmentation & detection
-        """
-        return {"loss": loss_items} if loss_items is not None else ["loss"]
-
-    def set_model_attributes(self):
-        """To set or update model parameters before training."""
-        self.model.names = self.data["names"]
-
-    def build_targets(self, preds, targets):
-        """Builds target tensors for training YOLO model."""
-        pass
-
-    def progress_string(self):
-        """Returns a string describing training progress."""
-        return ""
-
-    # TODO: may need to put these following functions into callback
-    def plot_training_samples(self, batch, ni):
-        """Plots training samples during YOLO training."""
-        pass
-
-    def plot_training_labels(self):
-        """Plots training labels for YOLO model."""
-        pass
-
-    def save_metrics(self, metrics):
-        """Saves training metrics to a CSV file."""
-        keys, vals = list(metrics.keys()), list(metrics.values())
-        n = len(metrics) + 1  # number of cols
-        s = "" if self.csv.exists() else (("%23s," * n % tuple(["epoch"] + keys)).rstrip(",") + "\n")  # header
-        with open(self.csv, "a") as f:
-            f.write(s + ("%23.5g," * n % tuple([self.epoch + 1] + vals)).rstrip(",") + "\n")
-
-    def plot_metrics(self):
-        """Plot and display metrics visually."""
-        pass
-
-    def on_plot(self, name, data=None):
-        """Registers plots (e.g. to be consumed in callbacks)"""
-        path = Path(name)
-        self.plots[path] = {"data": data, "timestamp": time.time()}
-
-    def final_eval(self):
-        """Performs final evaluation and validation for object detection YOLO model."""
-        for f in self.last, self.best:
-            if f.exists():
-                strip_optimizer(f)  # strip optimizers
-                if f is self.best:
-                    LOGGER.info(f"\nValidating {f}...")
-                    self.validator.args.plots = self.args.plots
-                    self.metrics = self.validator(model=f)
-                    self.metrics.pop("fitness", None)
-                    self.run_callbacks("on_fit_epoch_end")
-
-    def check_resume(self, overrides):
-        """Check if resume checkpoint exists and update arguments accordingly."""
-        resume = self.args.resume
-        if resume:
-            try:
-                exists = isinstance(resume, (str, Path)) and Path(resume).exists()
-                last = Path(check_file(resume) if exists else get_latest_run())
-
-                # Check that resume data YAML exists, otherwise strip to force re-download of dataset
-                ckpt_args = attempt_load_weights(last).args
-                if not Path(ckpt_args["data"]).exists():
-                    ckpt_args["data"] = self.args.data
-
-                resume = True
-                self.args = get_cfg(ckpt_args)
-                self.args.model = self.args.resume = str(last)  # reinstate model
-                for k in "imgsz", "batch", "device":  # allow arg updates to reduce memory or update device on resume
-                    if k in overrides:
-                        setattr(self.args, k, overrides[k])
-
-            except Exception as e:
-                raise FileNotFoundError(
-                    "Resume checkpoint not found. Please pass a valid checkpoint to resume from, "
-                    "i.e. 'yolo train resume model=path/to/last.pt'"
-                ) from e
-        self.resume = resume
-
-    def resume_training(self, ckpt):
-        """Resume YOLO training from given epoch and best fitness."""
-        if ckpt is None or not self.resume:
-            return
-        best_fitness = 0.0
-        start_epoch = ckpt.get("epoch", -1) + 1
-        if ckpt.get("optimizer", None) is not None:
-            self.optimizer.load_state_dict(ckpt["optimizer"])  # optimizer
-            best_fitness = ckpt["best_fitness"]
-        if self.ema and ckpt.get("ema"):
-            self.ema.ema.load_state_dict(ckpt["ema"].float().state_dict())  # EMA
-            self.ema.updates = ckpt["updates"]
-        assert start_epoch > 0, (
-            f"{self.args.model} training to {self.epochs} epochs is finished, nothing to resume.\n"
-            f"Start a new training without resuming, i.e. 'yolo train model={self.args.model}'"
-        )
-        LOGGER.info(f"Resuming training {self.args.model} from epoch {start_epoch + 1} to {self.epochs} total epochs")
-        if self.epochs < start_epoch:
-            LOGGER.info(
-                f"{self.model} has been trained for {ckpt['epoch']} epochs. Fine-tuning for {self.epochs} more epochs."
-            )
-            self.epochs += ckpt["epoch"]  # finetune additional epochs
-        self.best_fitness = best_fitness
-        self.start_epoch = start_epoch
-        if start_epoch > (self.epochs - self.args.close_mosaic):
-            self._close_dataloader_mosaic()
-
-    def _close_dataloader_mosaic(self):
-        """Update dataloaders to stop using mosaic augmentation."""
-        if hasattr(self.train_loader.dataset, "mosaic"):
-            self.train_loader.dataset.mosaic = False
-        if hasattr(self.train_loader.dataset, "close_mosaic"):
-            LOGGER.info("Closing dataloader mosaic")
-            self.train_loader.dataset.close_mosaic(hyp=self.args)
-
-    def build_optimizer(self, model, name="auto", lr=0.001, momentum=0.9, decay=1e-5, iterations=1e5):
-        """
-        Constructs an optimizer for the given model, based on the specified optimizer name, learning rate, momentum,
-        weight decay, and number of iterations.
-
-        Args:
-            model (torch.nn.Module): The model for which to build an optimizer.
-            name (str, optional): The name of the optimizer to use. If 'auto', the optimizer is selected
-                based on the number of iterations. Default: 'auto'.
-            lr (float, optional): The learning rate for the optimizer. Default: 0.001.
-            momentum (float, optional): The momentum factor for the optimizer. Default: 0.9.
-            decay (float, optional): The weight decay for the optimizer. Default: 1e-5.
-            iterations (float, optional): The number of iterations, which determines the optimizer if
-                name is 'auto'. Default: 1e5.
-
-        Returns:
-            (torch.optim.Optimizer): The constructed optimizer.
-        """
-
-        g = [], [], []  # optimizer parameter groups
-        bn = tuple(v for k, v in nn.__dict__.items() if "Norm" in k)  # normalization layers, i.e. BatchNorm2d()
-        if name == "auto":
-            LOGGER.info(
-                f"{colorstr('optimizer:')} 'optimizer=auto' found, "
-                f"ignoring 'lr0={self.args.lr0}' and 'momentum={self.args.momentum}' and "
-                f"determining best 'optimizer', 'lr0' and 'momentum' automatically... "
-            )
-            nc = getattr(model, "nc", 10)  # number of classes
-            lr_fit = round(0.002 * 5 / (4 + nc), 6)  # lr0 fit equation to 6 decimal places
-            name, lr, momentum = ("SGD", 0.01, 0.9) if iterations > 10000 else ("AdamW", lr_fit, 0.9)
-            self.args.warmup_bias_lr = 0.0  # no higher than 0.01 for Adam
-
-        for module_name, module in model.named_modules():
-            for param_name, param in module.named_parameters(recurse=False):
-                fullname = f"{module_name}.{param_name}" if module_name else param_name
-                if "bias" in fullname:  # bias (no decay)
-                    g[2].append(param)
-                elif isinstance(module, bn):  # weight (no decay)
-                    g[1].append(param)
-                else:  # weight (with decay)
-                    g[0].append(param)
-
-        if name in {"Adam", "Adamax", "AdamW", "NAdam", "RAdam"}:
-            optimizer = getattr(optim, name, optim.Adam)(g[2], lr=lr, betas=(momentum, 0.999), weight_decay=0.0)
-        elif name == "RMSProp":
-            optimizer = optim.RMSprop(g[2], lr=lr, momentum=momentum)
-        elif name == "SGD":
-            optimizer = optim.SGD(g[2], lr=lr, momentum=momentum, nesterov=True)
-        else:
-            raise NotImplementedError(
-                f"Optimizer '{name}' not found in list of available optimizers "
-                f"[Adam, AdamW, NAdam, RAdam, RMSProp, SGD, auto]."
-                "To request support for addition optimizers please visit https://github.com/ultralytics/ultralytics."
-            )
-
-        optimizer.add_param_group({"params": g[0], "weight_decay": decay})  # add g0 with weight_decay
-        optimizer.add_param_group({"params": g[1], "weight_decay": 0.0})  # add g1 (BatchNorm2d weights)
-        LOGGER.info(
-            f"{colorstr('optimizer:')} {type(optimizer).__name__}(lr={lr}, momentum={momentum}) with parameter groups "
-            f'{len(g[1])} weight(decay=0.0), {len(g[0])} weight(decay={decay}), {len(g[2])} bias(decay=0.0)'
-        )
-        return optimizer
-=======
 # Ultralytics YOLO 🚀, AGPL-3.0 license
 """
 Train a model on a dataset.
@@ -1549,5 +773,4 @@
             f"{colorstr('optimizer:')} {type(optimizer).__name__}(lr={lr}, momentum={momentum}) with parameter groups "
             f'{len(g[1])} weight(decay=0.0), {len(g[0])} weight(decay={decay}), {len(g[2])} bias(decay=0.0)'
         )
-        return optimizer
->>>>>>> 9f22f451
+        return optimizer