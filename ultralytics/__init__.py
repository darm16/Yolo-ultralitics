<<<<<<< HEAD
# Ultralytics YOLO 🚀, AGPL-3.0 license

__version__ = "8.2.58"

import os

# Set ENV Variables (place before imports)
os.environ["OMP_NUM_THREADS"] = "1"  # reduce CPU utilization during training

from ultralytics.data.explorer.explorer import Explorer
from ultralytics.models import NAS, RTDETR, SAM, YOLO, FastSAM, YOLOWorld
from ultralytics.utils import ASSETS, SETTINGS
from ultralytics.utils.checks import check_yolo as checks
from ultralytics.utils.downloads import download

settings = SETTINGS
__all__ = (
    "__version__",
    "ASSETS",
    "YOLO",
    "YOLOWorld",
    "NAS",
    "SAM",
    "FastSAM",
    "RTDETR",
    "checks",
    "download",
    "settings",
    "Explorer",
)
=======
# Ultralytics YOLO 🚀, AGPL-3.0 license

__version__ = "8.2.71"

import os

# Set ENV Variables (place before imports)
os.environ["OMP_NUM_THREADS"] = "1"  # reduce CPU utilization during training

from ultralytics.data.explorer.explorer import Explorer
from ultralytics.models import NAS, RTDETR, SAM, SAM2, YOLO, FastSAM, YOLOWorld
from ultralytics.utils import ASSETS, SETTINGS
from ultralytics.utils.checks import check_yolo as checks
from ultralytics.utils.downloads import download

settings = SETTINGS
__all__ = (
    "__version__",
    "ASSETS",
    "YOLO",
    "YOLOWorld",
    "NAS",
    "SAM",
    "SAM2",
    "FastSAM",
    "RTDETR",
    "checks",
    "download",
    "settings",
    "Explorer",
)
>>>>>>> 9f22f451
<|MERGE_RESOLUTION|>--- conflicted
+++ resolved
@@ -1,35 +1,3 @@
-<<<<<<< HEAD
-# Ultralytics YOLO 🚀, AGPL-3.0 license
-
-__version__ = "8.2.58"
-
-import os
-
-# Set ENV Variables (place before imports)
-os.environ["OMP_NUM_THREADS"] = "1"  # reduce CPU utilization during training
-
-from ultralytics.data.explorer.explorer import Explorer
-from ultralytics.models import NAS, RTDETR, SAM, YOLO, FastSAM, YOLOWorld
-from ultralytics.utils import ASSETS, SETTINGS
-from ultralytics.utils.checks import check_yolo as checks
-from ultralytics.utils.downloads import download
-
-settings = SETTINGS
-__all__ = (
-    "__version__",
-    "ASSETS",
-    "YOLO",
-    "YOLOWorld",
-    "NAS",
-    "SAM",
-    "FastSAM",
-    "RTDETR",
-    "checks",
-    "download",
-    "settings",
-    "Explorer",
-)
-=======
 # Ultralytics YOLO 🚀, AGPL-3.0 license
 
 __version__ = "8.2.71"
@@ -60,5 +28,4 @@
     "download",
     "settings",
     "Explorer",
-)
->>>>>>> 9f22f451
+)