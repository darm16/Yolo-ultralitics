# Ultralytics YOLO 🚀, GPL-3.0 license
import signal
import sys
from pathlib import Path
from time import sleep

import requests

from ultralytics.hub.utils import HUB_API_ROOT, PREFIX, check_dataset_disk_space, smart_request
from ultralytics.yolo.utils import LOGGER, __version__, checks, emojis, is_colab, threaded

AGENT_NAME = f'python-{__version__}-colab' if is_colab() else f'python-{__version__}-local'


class HUBTrainingSession:

<<<<<<< HEAD
    def __init__(self, model):
        from ultralytics.hub import request_api_key, split_key
        from ultralytics.hub.auth import Auth

        # Parse input
        if model.startswith('https://hub.ultralytics.com/models/'):
            key = model.split('/models/')[-1]
        elif [len(x) for x in model.split('_')] == [42, 20]:
            key = model
        else:
            raise ValueError(emojis(f'Invalid HUBTrainingSession input: {model}'))
=======
    def __init__(self, key):
        from ultralytics.hub import Auth, request_api_key, split_key
>>>>>>> 36cfe55a

        # Authorize
        auth = Auth(key)
        model_id = split_key(key)[1] if auth.get_state() else request_api_key(auth)
        if not model_id:
            raise ConnectionError(emojis('Connecting with global API key is not currently supported. ❌'))

        self.agent_id = None  # identifies which instance is communicating with server
        self.model_id = model_id
        self.model_url = f'https://hub.ultralytics.com/models/{model_id}'
        self.api_url = f'{HUB_API_ROOT}/v1/models/{model_id}'
        self.auth_header = auth.get_auth_header()
        self.rate_limits = {'metrics': 3.0, 'ckpt': 900.0, 'heartbeat': 300.0}  # rate limits (seconds)
        self.timers = {}  # rate limit timers (seconds)
        self.metrics_queue = {}  # metrics queue
        self.model = self._get_model()
        self.check_disk_space()
        self.alive = True
        self._start_heartbeat()  # start heartbeats
        self._register_signal_handlers()
        LOGGER.info(f'{PREFIX}View model at {self.model_url} 🚀')

    def _register_signal_handlers(self):
        signal.signal(signal.SIGTERM, self._handle_signal)
        signal.signal(signal.SIGINT, self._handle_signal)

    def _handle_signal(self, signum, frame):
        """
        Prevent heartbeats from being sent on Colab after kill.
        This method does not use frame, it is included as it is
        passed by signal.
        """
        if self.alive is True:
            LOGGER.info(f'{PREFIX}Kill signal received! ❌')
            self._stop_heartbeat()
            sys.exit(signum)

    def _stop_heartbeat(self):
        """End the heartbeat loop"""
        self.alive = False

    def upload_metrics(self):
        payload = {'metrics': self.metrics_queue.copy(), 'type': 'metrics'}
        smart_request('post', self.api_url, json=payload, headers=self.auth_header, code=2)

    def _get_model(self):
        # Returns model from database by id
        api_url = f'{HUB_API_ROOT}/v1/models/{self.model_id}'

        try:
            response = smart_request('get', api_url, headers=self.auth_header, thread=False, code=0)
            data = response.json().get('data', None)

            if data.get('status', None) == 'trained':
                raise ValueError(emojis(f'Model is already trained and uploaded to {self.model_url} 🚀'))

            if not data.get('data', None):
                raise ValueError('Dataset may still be processing. Please wait a minute and try again.')  # RF fix
            self.model_id = data['id']

            # TODO: restore when server keys when dataset URL and GPU train is working

            self.train_args = {
                'batch': data['batch_size'],
                'epochs': data['epochs'],
                'imgsz': data['imgsz'],
                'patience': data['patience'],
                'device': data['device'],
                'cache': data['cache'],
                'data': data['data']}

            self.model_file = data.get('cfg', data['weights'])
            self.model_file = checks.check_yolov5u_filename(self.model_file, verbose=False)  # YOLOv5->YOLOv5u

            return data
        except requests.exceptions.ConnectionError as e:
            raise ConnectionRefusedError('ERROR: The HUB server is not online. Please try again later.') from e
        except Exception:
            raise

    def check_disk_space(self):
        if not check_dataset_disk_space(url=self.model['data']):
            raise MemoryError('Not enough disk space')

    def upload_model(self, epoch, weights, is_best=False, map=0.0, final=False):
        # Upload a model to HUB
        if Path(weights).is_file():
            with open(weights, 'rb') as f:
                file = f.read()
        else:
            LOGGER.warning(f'{PREFIX}WARNING ⚠️ Model upload issue. Missing model {weights}.')
            file = None
        url = f'{self.api_url}/upload'
        # url = 'http://httpbin.org/post'  # for debug
        data = {'epoch': epoch}
        if final:
            data.update({'type': 'final', 'map': map})
            smart_request('post',
                          url,
                          data=data,
                          files={'best.pt': file},
                          headers=self.auth_header,
                          retry=10,
                          timeout=3600,
                          thread=False,
                          progress=True,
                          code=4)
        else:
            data.update({'type': 'epoch', 'isBest': bool(is_best)})
            smart_request('post', url, data=data, files={'last.pt': file}, headers=self.auth_header, code=3)

    @threaded
    def _start_heartbeat(self):
        while self.alive:
            r = smart_request('post',
                              f'{HUB_API_ROOT}/v1/agent/heartbeat/models/{self.model_id}',
                              json={
                                  'agent': AGENT_NAME,
                                  'agentId': self.agent_id},
                              headers=self.auth_header,
                              retry=0,
                              code=5,
                              thread=False)  # already in a thread
            self.agent_id = r.json().get('data', {}).get('agentId', None)
            sleep(self.rate_limits['heartbeat'])<|MERGE_RESOLUTION|>--- conflicted
+++ resolved
@@ -14,7 +14,6 @@
 
 class HUBTrainingSession:
 
-<<<<<<< HEAD
     def __init__(self, model):
         from ultralytics.hub import request_api_key, split_key
         from ultralytics.hub.auth import Auth
@@ -26,10 +25,6 @@
             key = model
         else:
             raise ValueError(emojis(f'Invalid HUBTrainingSession input: {model}'))
-=======
-    def __init__(self, key):
-        from ultralytics.hub import Auth, request_api_key, split_key
->>>>>>> 36cfe55a
 
         # Authorize
         auth = Auth(key)
