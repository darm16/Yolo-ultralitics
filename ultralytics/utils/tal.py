<<<<<<< HEAD
# Ultralytics YOLO 🚀, AGPL-3.0 license

import torch
import torch.nn as nn

from .checks import check_version
from .metrics import bbox_iou, probiou
from .ops import xywhr2xyxyxyxy

TORCH_1_10 = check_version(torch.__version__, "1.10.0")


class TaskAlignedAssigner(nn.Module):
    """
    A task-aligned assigner for object detection.

    This class assigns ground-truth (gt) objects to anchors based on the task-aligned metric, which combines both
    classification and localization information.

    Attributes:
        topk (int): The number of top candidates to consider.
        num_classes (int): The number of object classes.
        alpha (float): The alpha parameter for the classification component of the task-aligned metric.
        beta (float): The beta parameter for the localization component of the task-aligned metric.
        eps (float): A small value to prevent division by zero.
    """

    def __init__(self, topk=13, num_classes=80, alpha=1.0, beta=6.0, eps=1e-9):
        """Initialize a TaskAlignedAssigner object with customizable hyperparameters."""
        super().__init__()
        self.topk = topk
        self.num_classes = num_classes
        self.bg_idx = num_classes
        self.alpha = alpha
        self.beta = beta
        self.eps = eps

    @torch.no_grad()
    def forward(self, pd_scores, pd_bboxes, anc_points, gt_labels, gt_bboxes, mask_gt):
        """
        Compute the task-aligned assignment. Reference code is available at
        https://github.com/Nioolek/PPYOLOE_pytorch/blob/master/ppyoloe/assigner/tal_assigner.py.

        Args:
            pd_scores (Tensor): shape(bs, num_total_anchors, num_classes)
            pd_bboxes (Tensor): shape(bs, num_total_anchors, 4)
            anc_points (Tensor): shape(num_total_anchors, 2)
            gt_labels (Tensor): shape(bs, n_max_boxes, 1)
            gt_bboxes (Tensor): shape(bs, n_max_boxes, 4)
            mask_gt (Tensor): shape(bs, n_max_boxes, 1)

        Returns:
            target_labels (Tensor): shape(bs, num_total_anchors)
            target_bboxes (Tensor): shape(bs, num_total_anchors, 4)
            target_scores (Tensor): shape(bs, num_total_anchors, num_classes)
            fg_mask (Tensor): shape(bs, num_total_anchors)
            target_gt_idx (Tensor): shape(bs, num_total_anchors)
        """
        self.bs = pd_scores.shape[0]
        self.n_max_boxes = gt_bboxes.shape[1]

        if self.n_max_boxes == 0:
            device = gt_bboxes.device
            return (
                torch.full_like(pd_scores[..., 0], self.bg_idx).to(device),
                torch.zeros_like(pd_bboxes).to(device),
                torch.zeros_like(pd_scores).to(device),
                torch.zeros_like(pd_scores[..., 0]).to(device),
                torch.zeros_like(pd_scores[..., 0]).to(device),
            )

        mask_pos, align_metric, overlaps = self.get_pos_mask(
            pd_scores, pd_bboxes, gt_labels, gt_bboxes, anc_points, mask_gt
        )

        target_gt_idx, fg_mask, mask_pos = self.select_highest_overlaps(mask_pos, overlaps, self.n_max_boxes)

        # Assigned target
        target_labels, target_bboxes, target_scores = self.get_targets(gt_labels, gt_bboxes, target_gt_idx, fg_mask)

        # Normalize
        align_metric *= mask_pos
        pos_align_metrics = align_metric.amax(dim=-1, keepdim=True)  # b, max_num_obj
        pos_overlaps = (overlaps * mask_pos).amax(dim=-1, keepdim=True)  # b, max_num_obj
        norm_align_metric = (align_metric * pos_overlaps / (pos_align_metrics + self.eps)).amax(-2).unsqueeze(-1)
        target_scores = target_scores * norm_align_metric

        return target_labels, target_bboxes, target_scores, fg_mask.bool(), target_gt_idx

    def get_pos_mask(self, pd_scores, pd_bboxes, gt_labels, gt_bboxes, anc_points, mask_gt):
        """Get in_gts mask, (b, max_num_obj, h*w)."""
        mask_in_gts = self.select_candidates_in_gts(anc_points, gt_bboxes)
        # Get anchor_align metric, (b, max_num_obj, h*w)
        align_metric, overlaps = self.get_box_metrics(pd_scores, pd_bboxes, gt_labels, gt_bboxes, mask_in_gts * mask_gt)
        # Get topk_metric mask, (b, max_num_obj, h*w)
        mask_topk = self.select_topk_candidates(align_metric, topk_mask=mask_gt.expand(-1, -1, self.topk).bool())
        # Merge all mask to a final mask, (b, max_num_obj, h*w)
        mask_pos = mask_topk * mask_in_gts * mask_gt

        return mask_pos, align_metric, overlaps

    def get_box_metrics(self, pd_scores, pd_bboxes, gt_labels, gt_bboxes, mask_gt):
        """Compute alignment metric given predicted and ground truth bounding boxes."""
        na = pd_bboxes.shape[-2]
        mask_gt = mask_gt.bool()  # b, max_num_obj, h*w
        overlaps = torch.zeros([self.bs, self.n_max_boxes, na], dtype=pd_bboxes.dtype, device=pd_bboxes.device)
        bbox_scores = torch.zeros([self.bs, self.n_max_boxes, na], dtype=pd_scores.dtype, device=pd_scores.device)

        ind = torch.zeros([2, self.bs, self.n_max_boxes], dtype=torch.long)  # 2, b, max_num_obj
        ind[0] = torch.arange(end=self.bs).view(-1, 1).expand(-1, self.n_max_boxes)  # b, max_num_obj
        ind[1] = gt_labels.squeeze(-1)  # b, max_num_obj
        # Get the scores of each grid for each gt cls
        bbox_scores[mask_gt] = pd_scores[ind[0], :, ind[1]][mask_gt]  # b, max_num_obj, h*w

        # (b, max_num_obj, 1, 4), (b, 1, h*w, 4)
        pd_boxes = pd_bboxes.unsqueeze(1).expand(-1, self.n_max_boxes, -1, -1)[mask_gt]
        gt_boxes = gt_bboxes.unsqueeze(2).expand(-1, -1, na, -1)[mask_gt]
        overlaps[mask_gt] = self.iou_calculation(gt_boxes, pd_boxes)

        align_metric = bbox_scores.pow(self.alpha) * overlaps.pow(self.beta)
        return align_metric, overlaps

    def iou_calculation(self, gt_bboxes, pd_bboxes):
        """IoU calculation for horizontal bounding boxes."""
        return bbox_iou(gt_bboxes, pd_bboxes, xywh=False, CIoU=True).squeeze(-1).clamp_(0)

    def select_topk_candidates(self, metrics, largest=True, topk_mask=None):
        """
        Select the top-k candidates based on the given metrics.

        Args:
            metrics (Tensor): A tensor of shape (b, max_num_obj, h*w), where b is the batch size,
                              max_num_obj is the maximum number of objects, and h*w represents the
                              total number of anchor points.
            largest (bool): If True, select the largest values; otherwise, select the smallest values.
            topk_mask (Tensor): An optional boolean tensor of shape (b, max_num_obj, topk), where
                                topk is the number of top candidates to consider. If not provided,
                                the top-k values are automatically computed based on the given metrics.

        Returns:
            (Tensor): A tensor of shape (b, max_num_obj, h*w) containing the selected top-k candidates.
        """

        # (b, max_num_obj, topk)
        topk_metrics, topk_idxs = torch.topk(metrics, self.topk, dim=-1, largest=largest)
        if topk_mask is None:
            topk_mask = (topk_metrics.max(-1, keepdim=True)[0] > self.eps).expand_as(topk_idxs)
        # (b, max_num_obj, topk)
        topk_idxs.masked_fill_(~topk_mask, 0)

        # (b, max_num_obj, topk, h*w) -> (b, max_num_obj, h*w)
        count_tensor = torch.zeros(metrics.shape, dtype=torch.int8, device=topk_idxs.device)
        ones = torch.ones_like(topk_idxs[:, :, :1], dtype=torch.int8, device=topk_idxs.device)
        for k in range(self.topk):
            # Expand topk_idxs for each value of k and add 1 at the specified positions
            count_tensor.scatter_add_(-1, topk_idxs[:, :, k : k + 1], ones)
        # count_tensor.scatter_add_(-1, topk_idxs, torch.ones_like(topk_idxs, dtype=torch.int8, device=topk_idxs.device))
        # Filter invalid bboxes
        count_tensor.masked_fill_(count_tensor > 1, 0)

        return count_tensor.to(metrics.dtype)

    def get_targets(self, gt_labels, gt_bboxes, target_gt_idx, fg_mask):
        """
        Compute target labels, target bounding boxes, and target scores for the positive anchor points.

        Args:
            gt_labels (Tensor): Ground truth labels of shape (b, max_num_obj, 1), where b is the
                                batch size and max_num_obj is the maximum number of objects.
            gt_bboxes (Tensor): Ground truth bounding boxes of shape (b, max_num_obj, 4).
            target_gt_idx (Tensor): Indices of the assigned ground truth objects for positive
                                    anchor points, with shape (b, h*w), where h*w is the total
                                    number of anchor points.
            fg_mask (Tensor): A boolean tensor of shape (b, h*w) indicating the positive
                              (foreground) anchor points.

        Returns:
            (Tuple[Tensor, Tensor, Tensor]): A tuple containing the following tensors:
                - target_labels (Tensor): Shape (b, h*w), containing the target labels for
                                          positive anchor points.
                - target_bboxes (Tensor): Shape (b, h*w, 4), containing the target bounding boxes
                                          for positive anchor points.
                - target_scores (Tensor): Shape (b, h*w, num_classes), containing the target scores
                                          for positive anchor points, where num_classes is the number
                                          of object classes.
        """

        # Assigned target labels, (b, 1)
        batch_ind = torch.arange(end=self.bs, dtype=torch.int64, device=gt_labels.device)[..., None]
        target_gt_idx = target_gt_idx + batch_ind * self.n_max_boxes  # (b, h*w)
        target_labels = gt_labels.long().flatten()[target_gt_idx]  # (b, h*w)

        # Assigned target boxes, (b, max_num_obj, 4) -> (b, h*w, 4)
        target_bboxes = gt_bboxes.view(-1, gt_bboxes.shape[-1])[target_gt_idx]

        # Assigned target scores
        target_labels.clamp_(0)

        # 10x faster than F.one_hot()
        target_scores = torch.zeros(
            (target_labels.shape[0], target_labels.shape[1], self.num_classes),
            dtype=torch.int64,
            device=target_labels.device,
        )  # (b, h*w, 80)
        target_scores.scatter_(2, target_labels.unsqueeze(-1), 1)

        fg_scores_mask = fg_mask[:, :, None].repeat(1, 1, self.num_classes)  # (b, h*w, 80)
        target_scores = torch.where(fg_scores_mask > 0, target_scores, 0)

        return target_labels, target_bboxes, target_scores

    @staticmethod
    def select_candidates_in_gts(xy_centers, gt_bboxes, eps=1e-9):
        """
        Select the positive anchor center in gt.

        Args:
            xy_centers (Tensor): shape(h*w, 2)
            gt_bboxes (Tensor): shape(b, n_boxes, 4)

        Returns:
            (Tensor): shape(b, n_boxes, h*w)
        """
        n_anchors = xy_centers.shape[0]
        bs, n_boxes, _ = gt_bboxes.shape
        lt, rb = gt_bboxes.view(-1, 1, 4).chunk(2, 2)  # left-top, right-bottom
        bbox_deltas = torch.cat((xy_centers[None] - lt, rb - xy_centers[None]), dim=2).view(bs, n_boxes, n_anchors, -1)
        # return (bbox_deltas.min(3)[0] > eps).to(gt_bboxes.dtype)
        return bbox_deltas.amin(3).gt_(eps)

    @staticmethod
    def select_highest_overlaps(mask_pos, overlaps, n_max_boxes):
        """
        If an anchor box is assigned to multiple gts, the one with the highest IoU will be selected.

        Args:
            mask_pos (Tensor): shape(b, n_max_boxes, h*w)
            overlaps (Tensor): shape(b, n_max_boxes, h*w)

        Returns:
            target_gt_idx (Tensor): shape(b, h*w)
            fg_mask (Tensor): shape(b, h*w)
            mask_pos (Tensor): shape(b, n_max_boxes, h*w)
        """
        # (b, n_max_boxes, h*w) -> (b, h*w)
        fg_mask = mask_pos.sum(-2)
        if fg_mask.max() > 1:  # one anchor is assigned to multiple gt_bboxes
            mask_multi_gts = (fg_mask.unsqueeze(1) > 1).expand(-1, n_max_boxes, -1)  # (b, n_max_boxes, h*w)
            max_overlaps_idx = overlaps.argmax(1)  # (b, h*w)

            is_max_overlaps = torch.zeros(mask_pos.shape, dtype=mask_pos.dtype, device=mask_pos.device)
            is_max_overlaps.scatter_(1, max_overlaps_idx.unsqueeze(1), 1)

            mask_pos = torch.where(mask_multi_gts, is_max_overlaps, mask_pos).float()  # (b, n_max_boxes, h*w)
            fg_mask = mask_pos.sum(-2)
        # Find each grid serve which gt(index)
        target_gt_idx = mask_pos.argmax(-2)  # (b, h*w)
        return target_gt_idx, fg_mask, mask_pos


class RotatedTaskAlignedAssigner(TaskAlignedAssigner):
    def iou_calculation(self, gt_bboxes, pd_bboxes):
        """IoU calculation for rotated bounding boxes."""
        return probiou(gt_bboxes, pd_bboxes).squeeze(-1).clamp_(0)

    @staticmethod
    def select_candidates_in_gts(xy_centers, gt_bboxes):
        """
        Select the positive anchor center in gt for rotated bounding boxes.

        Args:
            xy_centers (Tensor): shape(h*w, 2)
            gt_bboxes (Tensor): shape(b, n_boxes, 5)

        Returns:
            (Tensor): shape(b, n_boxes, h*w)
        """
        # (b, n_boxes, 5) --> (b, n_boxes, 4, 2)
        corners = xywhr2xyxyxyxy(gt_bboxes)
        # (b, n_boxes, 1, 2)
        a, b, _, d = corners.split(1, dim=-2)
        ab = b - a
        ad = d - a

        # (b, n_boxes, h*w, 2)
        ap = xy_centers - a
        norm_ab = (ab * ab).sum(dim=-1)
        norm_ad = (ad * ad).sum(dim=-1)
        ap_dot_ab = (ap * ab).sum(dim=-1)
        ap_dot_ad = (ap * ad).sum(dim=-1)
        return (ap_dot_ab >= 0) & (ap_dot_ab <= norm_ab) & (ap_dot_ad >= 0) & (ap_dot_ad <= norm_ad)  # is_in_box


def make_anchors(feats, strides, grid_cell_offset=0.5):
    """Generate anchors from features."""
    anchor_points, stride_tensor = [], []
    assert feats is not None
    dtype, device = feats[0].dtype, feats[0].device
    for i, stride in enumerate(strides):
        _, _, h, w = feats[i].shape
        sx = torch.arange(end=w, device=device, dtype=dtype) + grid_cell_offset  # shift x
        sy = torch.arange(end=h, device=device, dtype=dtype) + grid_cell_offset  # shift y
        sy, sx = torch.meshgrid(sy, sx, indexing="ij") if TORCH_1_10 else torch.meshgrid(sy, sx)
        anchor_points.append(torch.stack((sx, sy), -1).view(-1, 2))
        stride_tensor.append(torch.full((h * w, 1), stride, dtype=dtype, device=device))
    return torch.cat(anchor_points), torch.cat(stride_tensor)


def dist2bbox(distance, anchor_points, xywh=True, dim=-1):
    """Transform distance(ltrb) to box(xywh or xyxy)."""
    lt, rb = distance.chunk(2, dim)
    x1y1 = anchor_points - lt
    x2y2 = anchor_points + rb
    if xywh:
        c_xy = (x1y1 + x2y2) / 2
        wh = x2y2 - x1y1
        return torch.cat((c_xy, wh), dim)  # xywh bbox
    return torch.cat((x1y1, x2y2), dim)  # xyxy bbox


def bbox2dist(anchor_points, bbox, reg_max):
    """Transform bbox(xyxy) to dist(ltrb)."""
    x1y1, x2y2 = bbox.chunk(2, -1)
    return torch.cat((anchor_points - x1y1, x2y2 - anchor_points), -1).clamp_(0, reg_max - 0.01)  # dist (lt, rb)


def dist2rbox(pred_dist, pred_angle, anchor_points, dim=-1):
    """
    Decode predicted object bounding box coordinates from anchor points and distribution.

    Args:
        pred_dist (torch.Tensor): Predicted rotated distance, (bs, h*w, 4).
        pred_angle (torch.Tensor): Predicted angle, (bs, h*w, 1).
        anchor_points (torch.Tensor): Anchor points, (h*w, 2).
    Returns:
        (torch.Tensor): Predicted rotated bounding boxes, (bs, h*w, 4).
    """
    lt, rb = pred_dist.split(2, dim=dim)
    cos, sin = torch.cos(pred_angle), torch.sin(pred_angle)
    # (bs, h*w, 1)
    xf, yf = ((rb - lt) / 2).split(1, dim=dim)
    x, y = xf * cos - yf * sin, xf * sin + yf * cos
    xy = torch.cat([x, y], dim=dim) + anchor_points
    return torch.cat([xy, lt + rb], dim=dim)
=======
# Ultralytics YOLO 🚀, AGPL-3.0 license

import torch
import torch.nn as nn

from .checks import check_version
from .metrics import bbox_iou, probiou
from .ops import xywhr2xyxyxyxy

TORCH_1_10 = check_version(torch.__version__, "1.10.0")


class TaskAlignedAssigner(nn.Module):
    """
    A task-aligned assigner for object detection.

    This class assigns ground-truth (gt) objects to anchors based on the task-aligned metric, which combines both
    classification and localization information.

    Attributes:
        topk (int): The number of top candidates to consider.
        num_classes (int): The number of object classes.
        alpha (float): The alpha parameter for the classification component of the task-aligned metric.
        beta (float): The beta parameter for the localization component of the task-aligned metric.
        eps (float): A small value to prevent division by zero.
    """

    def __init__(self, topk=13, num_classes=80, alpha=1.0, beta=6.0, eps=1e-9):
        """Initialize a TaskAlignedAssigner object with customizable hyperparameters."""
        super().__init__()
        self.topk = topk
        self.num_classes = num_classes
        self.bg_idx = num_classes
        self.alpha = alpha
        self.beta = beta
        self.eps = eps

    @torch.no_grad()
    def forward(self, pd_scores, pd_bboxes, anc_points, gt_labels, gt_bboxes, mask_gt):
        """
        Compute the task-aligned assignment. Reference code is available at
        https://github.com/Nioolek/PPYOLOE_pytorch/blob/master/ppyoloe/assigner/tal_assigner.py.

        Args:
            pd_scores (Tensor): shape(bs, num_total_anchors, num_classes)
            pd_bboxes (Tensor): shape(bs, num_total_anchors, 4)
            anc_points (Tensor): shape(num_total_anchors, 2)
            gt_labels (Tensor): shape(bs, n_max_boxes, 1)
            gt_bboxes (Tensor): shape(bs, n_max_boxes, 4)
            mask_gt (Tensor): shape(bs, n_max_boxes, 1)

        Returns:
            target_labels (Tensor): shape(bs, num_total_anchors)
            target_bboxes (Tensor): shape(bs, num_total_anchors, 4)
            target_scores (Tensor): shape(bs, num_total_anchors, num_classes)
            fg_mask (Tensor): shape(bs, num_total_anchors)
            target_gt_idx (Tensor): shape(bs, num_total_anchors)
        """
        self.bs = pd_scores.shape[0]
        self.n_max_boxes = gt_bboxes.shape[1]

        if self.n_max_boxes == 0:
            device = gt_bboxes.device
            return (
                torch.full_like(pd_scores[..., 0], self.bg_idx).to(device),
                torch.zeros_like(pd_bboxes).to(device),
                torch.zeros_like(pd_scores).to(device),
                torch.zeros_like(pd_scores[..., 0]).to(device),
                torch.zeros_like(pd_scores[..., 0]).to(device),
            )

        mask_pos, align_metric, overlaps = self.get_pos_mask(
            pd_scores, pd_bboxes, gt_labels, gt_bboxes, anc_points, mask_gt
        )

        target_gt_idx, fg_mask, mask_pos = self.select_highest_overlaps(mask_pos, overlaps, self.n_max_boxes)

        # Assigned target
        target_labels, target_bboxes, target_scores = self.get_targets(gt_labels, gt_bboxes, target_gt_idx, fg_mask)

        # Normalize
        align_metric *= mask_pos
        pos_align_metrics = align_metric.amax(dim=-1, keepdim=True)  # b, max_num_obj
        pos_overlaps = (overlaps * mask_pos).amax(dim=-1, keepdim=True)  # b, max_num_obj
        norm_align_metric = (align_metric * pos_overlaps / (pos_align_metrics + self.eps)).amax(-2).unsqueeze(-1)
        target_scores = target_scores * norm_align_metric

        return target_labels, target_bboxes, target_scores, fg_mask.bool(), target_gt_idx

    def get_pos_mask(self, pd_scores, pd_bboxes, gt_labels, gt_bboxes, anc_points, mask_gt):
        """Get in_gts mask, (b, max_num_obj, h*w)."""
        mask_in_gts = self.select_candidates_in_gts(anc_points, gt_bboxes)
        # Get anchor_align metric, (b, max_num_obj, h*w)
        align_metric, overlaps = self.get_box_metrics(pd_scores, pd_bboxes, gt_labels, gt_bboxes, mask_in_gts * mask_gt)
        # Get topk_metric mask, (b, max_num_obj, h*w)
        mask_topk = self.select_topk_candidates(align_metric, topk_mask=mask_gt.expand(-1, -1, self.topk).bool())
        # Merge all mask to a final mask, (b, max_num_obj, h*w)
        mask_pos = mask_topk * mask_in_gts * mask_gt

        return mask_pos, align_metric, overlaps

    def get_box_metrics(self, pd_scores, pd_bboxes, gt_labels, gt_bboxes, mask_gt):
        """Compute alignment metric given predicted and ground truth bounding boxes."""
        na = pd_bboxes.shape[-2]
        mask_gt = mask_gt.bool()  # b, max_num_obj, h*w
        overlaps = torch.zeros([self.bs, self.n_max_boxes, na], dtype=pd_bboxes.dtype, device=pd_bboxes.device)
        bbox_scores = torch.zeros([self.bs, self.n_max_boxes, na], dtype=pd_scores.dtype, device=pd_scores.device)

        ind = torch.zeros([2, self.bs, self.n_max_boxes], dtype=torch.long)  # 2, b, max_num_obj
        ind[0] = torch.arange(end=self.bs).view(-1, 1).expand(-1, self.n_max_boxes)  # b, max_num_obj
        ind[1] = gt_labels.squeeze(-1)  # b, max_num_obj
        # Get the scores of each grid for each gt cls
        bbox_scores[mask_gt] = pd_scores[ind[0], :, ind[1]][mask_gt]  # b, max_num_obj, h*w

        # (b, max_num_obj, 1, 4), (b, 1, h*w, 4)
        pd_boxes = pd_bboxes.unsqueeze(1).expand(-1, self.n_max_boxes, -1, -1)[mask_gt]
        gt_boxes = gt_bboxes.unsqueeze(2).expand(-1, -1, na, -1)[mask_gt]
        overlaps[mask_gt] = self.iou_calculation(gt_boxes, pd_boxes)

        align_metric = bbox_scores.pow(self.alpha) * overlaps.pow(self.beta)
        return align_metric, overlaps

    def iou_calculation(self, gt_bboxes, pd_bboxes):
        """IoU calculation for horizontal bounding boxes."""
        return bbox_iou(gt_bboxes, pd_bboxes, xywh=False, CIoU=True).squeeze(-1).clamp_(0)

    def select_topk_candidates(self, metrics, largest=True, topk_mask=None):
        """
        Select the top-k candidates based on the given metrics.

        Args:
            metrics (Tensor): A tensor of shape (b, max_num_obj, h*w), where b is the batch size,
                              max_num_obj is the maximum number of objects, and h*w represents the
                              total number of anchor points.
            largest (bool): If True, select the largest values; otherwise, select the smallest values.
            topk_mask (Tensor): An optional boolean tensor of shape (b, max_num_obj, topk), where
                                topk is the number of top candidates to consider. If not provided,
                                the top-k values are automatically computed based on the given metrics.

        Returns:
            (Tensor): A tensor of shape (b, max_num_obj, h*w) containing the selected top-k candidates.
        """

        # (b, max_num_obj, topk)
        topk_metrics, topk_idxs = torch.topk(metrics, self.topk, dim=-1, largest=largest)
        if topk_mask is None:
            topk_mask = (topk_metrics.max(-1, keepdim=True)[0] > self.eps).expand_as(topk_idxs)
        # (b, max_num_obj, topk)
        topk_idxs.masked_fill_(~topk_mask, 0)

        # (b, max_num_obj, topk, h*w) -> (b, max_num_obj, h*w)
        count_tensor = torch.zeros(metrics.shape, dtype=torch.int8, device=topk_idxs.device)
        ones = torch.ones_like(topk_idxs[:, :, :1], dtype=torch.int8, device=topk_idxs.device)
        for k in range(self.topk):
            # Expand topk_idxs for each value of k and add 1 at the specified positions
            count_tensor.scatter_add_(-1, topk_idxs[:, :, k : k + 1], ones)
        # count_tensor.scatter_add_(-1, topk_idxs, torch.ones_like(topk_idxs, dtype=torch.int8, device=topk_idxs.device))
        # Filter invalid bboxes
        count_tensor.masked_fill_(count_tensor > 1, 0)

        return count_tensor.to(metrics.dtype)

    def get_targets(self, gt_labels, gt_bboxes, target_gt_idx, fg_mask):
        """
        Compute target labels, target bounding boxes, and target scores for the positive anchor points.

        Args:
            gt_labels (Tensor): Ground truth labels of shape (b, max_num_obj, 1), where b is the
                                batch size and max_num_obj is the maximum number of objects.
            gt_bboxes (Tensor): Ground truth bounding boxes of shape (b, max_num_obj, 4).
            target_gt_idx (Tensor): Indices of the assigned ground truth objects for positive
                                    anchor points, with shape (b, h*w), where h*w is the total
                                    number of anchor points.
            fg_mask (Tensor): A boolean tensor of shape (b, h*w) indicating the positive
                              (foreground) anchor points.

        Returns:
            (Tuple[Tensor, Tensor, Tensor]): A tuple containing the following tensors:
                - target_labels (Tensor): Shape (b, h*w), containing the target labels for
                                          positive anchor points.
                - target_bboxes (Tensor): Shape (b, h*w, 4), containing the target bounding boxes
                                          for positive anchor points.
                - target_scores (Tensor): Shape (b, h*w, num_classes), containing the target scores
                                          for positive anchor points, where num_classes is the number
                                          of object classes.
        """

        # Assigned target labels, (b, 1)
        batch_ind = torch.arange(end=self.bs, dtype=torch.int64, device=gt_labels.device)[..., None]
        target_gt_idx = target_gt_idx + batch_ind * self.n_max_boxes  # (b, h*w)
        target_labels = gt_labels.long().flatten()[target_gt_idx]  # (b, h*w)

        # Assigned target boxes, (b, max_num_obj, 4) -> (b, h*w, 4)
        target_bboxes = gt_bboxes.view(-1, gt_bboxes.shape[-1])[target_gt_idx]

        # Assigned target scores
        target_labels.clamp_(0)

        # 10x faster than F.one_hot()
        target_scores = torch.zeros(
            (target_labels.shape[0], target_labels.shape[1], self.num_classes),
            dtype=torch.int64,
            device=target_labels.device,
        )  # (b, h*w, 80)
        target_scores.scatter_(2, target_labels.unsqueeze(-1), 1)

        fg_scores_mask = fg_mask[:, :, None].repeat(1, 1, self.num_classes)  # (b, h*w, 80)
        target_scores = torch.where(fg_scores_mask > 0, target_scores, 0)

        return target_labels, target_bboxes, target_scores

    @staticmethod
    def select_candidates_in_gts(xy_centers, gt_bboxes, eps=1e-9):
        """
        Select the positive anchor center in gt.

        Args:
            xy_centers (Tensor): shape(h*w, 2)
            gt_bboxes (Tensor): shape(b, n_boxes, 4)

        Returns:
            (Tensor): shape(b, n_boxes, h*w)
        """
        n_anchors = xy_centers.shape[0]
        bs, n_boxes, _ = gt_bboxes.shape
        lt, rb = gt_bboxes.view(-1, 1, 4).chunk(2, 2)  # left-top, right-bottom
        bbox_deltas = torch.cat((xy_centers[None] - lt, rb - xy_centers[None]), dim=2).view(bs, n_boxes, n_anchors, -1)
        # return (bbox_deltas.min(3)[0] > eps).to(gt_bboxes.dtype)
        return bbox_deltas.amin(3).gt_(eps)

    @staticmethod
    def select_highest_overlaps(mask_pos, overlaps, n_max_boxes):
        """
        If an anchor box is assigned to multiple gts, the one with the highest IoU will be selected.

        Args:
            mask_pos (Tensor): shape(b, n_max_boxes, h*w)
            overlaps (Tensor): shape(b, n_max_boxes, h*w)

        Returns:
            target_gt_idx (Tensor): shape(b, h*w)
            fg_mask (Tensor): shape(b, h*w)
            mask_pos (Tensor): shape(b, n_max_boxes, h*w)
        """
        # (b, n_max_boxes, h*w) -> (b, h*w)
        fg_mask = mask_pos.sum(-2)
        if fg_mask.max() > 1:  # one anchor is assigned to multiple gt_bboxes
            mask_multi_gts = (fg_mask.unsqueeze(1) > 1).expand(-1, n_max_boxes, -1)  # (b, n_max_boxes, h*w)
            max_overlaps_idx = overlaps.argmax(1)  # (b, h*w)

            is_max_overlaps = torch.zeros(mask_pos.shape, dtype=mask_pos.dtype, device=mask_pos.device)
            is_max_overlaps.scatter_(1, max_overlaps_idx.unsqueeze(1), 1)

            mask_pos = torch.where(mask_multi_gts, is_max_overlaps, mask_pos).float()  # (b, n_max_boxes, h*w)
            fg_mask = mask_pos.sum(-2)
        # Find each grid serve which gt(index)
        target_gt_idx = mask_pos.argmax(-2)  # (b, h*w)
        return target_gt_idx, fg_mask, mask_pos


class RotatedTaskAlignedAssigner(TaskAlignedAssigner):
    """Assigns ground-truth objects to rotated bounding boxes using a task-aligned metric."""

    def iou_calculation(self, gt_bboxes, pd_bboxes):
        """IoU calculation for rotated bounding boxes."""
        return probiou(gt_bboxes, pd_bboxes).squeeze(-1).clamp_(0)

    @staticmethod
    def select_candidates_in_gts(xy_centers, gt_bboxes):
        """
        Select the positive anchor center in gt for rotated bounding boxes.

        Args:
            xy_centers (Tensor): shape(h*w, 2)
            gt_bboxes (Tensor): shape(b, n_boxes, 5)

        Returns:
            (Tensor): shape(b, n_boxes, h*w)
        """
        # (b, n_boxes, 5) --> (b, n_boxes, 4, 2)
        corners = xywhr2xyxyxyxy(gt_bboxes)
        # (b, n_boxes, 1, 2)
        a, b, _, d = corners.split(1, dim=-2)
        ab = b - a
        ad = d - a

        # (b, n_boxes, h*w, 2)
        ap = xy_centers - a
        norm_ab = (ab * ab).sum(dim=-1)
        norm_ad = (ad * ad).sum(dim=-1)
        ap_dot_ab = (ap * ab).sum(dim=-1)
        ap_dot_ad = (ap * ad).sum(dim=-1)
        return (ap_dot_ab >= 0) & (ap_dot_ab <= norm_ab) & (ap_dot_ad >= 0) & (ap_dot_ad <= norm_ad)  # is_in_box


def make_anchors(feats, strides, grid_cell_offset=0.5):
    """Generate anchors from features."""
    anchor_points, stride_tensor = [], []
    assert feats is not None
    dtype, device = feats[0].dtype, feats[0].device
    for i, stride in enumerate(strides):
        _, _, h, w = feats[i].shape
        sx = torch.arange(end=w, device=device, dtype=dtype) + grid_cell_offset  # shift x
        sy = torch.arange(end=h, device=device, dtype=dtype) + grid_cell_offset  # shift y
        sy, sx = torch.meshgrid(sy, sx, indexing="ij") if TORCH_1_10 else torch.meshgrid(sy, sx)
        anchor_points.append(torch.stack((sx, sy), -1).view(-1, 2))
        stride_tensor.append(torch.full((h * w, 1), stride, dtype=dtype, device=device))
    return torch.cat(anchor_points), torch.cat(stride_tensor)


def dist2bbox(distance, anchor_points, xywh=True, dim=-1):
    """Transform distance(ltrb) to box(xywh or xyxy)."""
    lt, rb = distance.chunk(2, dim)
    x1y1 = anchor_points - lt
    x2y2 = anchor_points + rb
    if xywh:
        c_xy = (x1y1 + x2y2) / 2
        wh = x2y2 - x1y1
        return torch.cat((c_xy, wh), dim)  # xywh bbox
    return torch.cat((x1y1, x2y2), dim)  # xyxy bbox


def bbox2dist(anchor_points, bbox, reg_max):
    """Transform bbox(xyxy) to dist(ltrb)."""
    x1y1, x2y2 = bbox.chunk(2, -1)
    return torch.cat((anchor_points - x1y1, x2y2 - anchor_points), -1).clamp_(0, reg_max - 0.01)  # dist (lt, rb)


def dist2rbox(pred_dist, pred_angle, anchor_points, dim=-1):
    """
    Decode predicted object bounding box coordinates from anchor points and distribution.

    Args:
        pred_dist (torch.Tensor): Predicted rotated distance, (bs, h*w, 4).
        pred_angle (torch.Tensor): Predicted angle, (bs, h*w, 1).
        anchor_points (torch.Tensor): Anchor points, (h*w, 2).
    Returns:
        (torch.Tensor): Predicted rotated bounding boxes, (bs, h*w, 4).
    """
    lt, rb = pred_dist.split(2, dim=dim)
    cos, sin = torch.cos(pred_angle), torch.sin(pred_angle)
    # (bs, h*w, 1)
    xf, yf = ((rb - lt) / 2).split(1, dim=dim)
    x, y = xf * cos - yf * sin, xf * sin + yf * cos
    xy = torch.cat([x, y], dim=dim) + anchor_points
    return torch.cat([xy, lt + rb], dim=dim)
>>>>>>> 9f22f451
<|MERGE_RESOLUTION|>--- conflicted
+++ resolved
@@ -1,4 +1,3 @@
-<<<<<<< HEAD
 # Ultralytics YOLO 🚀, AGPL-3.0 license
 
 import torch
@@ -260,6 +259,8 @@
 
 
 class RotatedTaskAlignedAssigner(TaskAlignedAssigner):
+    """Assigns ground-truth objects to rotated bounding boxes using a task-aligned metric."""
+
     def iou_calculation(self, gt_bboxes, pd_bboxes):
         """IoU calculation for rotated bounding boxes."""
         return probiou(gt_bboxes, pd_bboxes).squeeze(-1).clamp_(0)
@@ -342,352 +343,4 @@
     xf, yf = ((rb - lt) / 2).split(1, dim=dim)
     x, y = xf * cos - yf * sin, xf * sin + yf * cos
     xy = torch.cat([x, y], dim=dim) + anchor_points
-    return torch.cat([xy, lt + rb], dim=dim)
-=======
-# Ultralytics YOLO 🚀, AGPL-3.0 license
-
-import torch
-import torch.nn as nn
-
-from .checks import check_version
-from .metrics import bbox_iou, probiou
-from .ops import xywhr2xyxyxyxy
-
-TORCH_1_10 = check_version(torch.__version__, "1.10.0")
-
-
-class TaskAlignedAssigner(nn.Module):
-    """
-    A task-aligned assigner for object detection.
-
-    This class assigns ground-truth (gt) objects to anchors based on the task-aligned metric, which combines both
-    classification and localization information.
-
-    Attributes:
-        topk (int): The number of top candidates to consider.
-        num_classes (int): The number of object classes.
-        alpha (float): The alpha parameter for the classification component of the task-aligned metric.
-        beta (float): The beta parameter for the localization component of the task-aligned metric.
-        eps (float): A small value to prevent division by zero.
-    """
-
-    def __init__(self, topk=13, num_classes=80, alpha=1.0, beta=6.0, eps=1e-9):
-        """Initialize a TaskAlignedAssigner object with customizable hyperparameters."""
-        super().__init__()
-        self.topk = topk
-        self.num_classes = num_classes
-        self.bg_idx = num_classes
-        self.alpha = alpha
-        self.beta = beta
-        self.eps = eps
-
-    @torch.no_grad()
-    def forward(self, pd_scores, pd_bboxes, anc_points, gt_labels, gt_bboxes, mask_gt):
-        """
-        Compute the task-aligned assignment. Reference code is available at
-        https://github.com/Nioolek/PPYOLOE_pytorch/blob/master/ppyoloe/assigner/tal_assigner.py.
-
-        Args:
-            pd_scores (Tensor): shape(bs, num_total_anchors, num_classes)
-            pd_bboxes (Tensor): shape(bs, num_total_anchors, 4)
-            anc_points (Tensor): shape(num_total_anchors, 2)
-            gt_labels (Tensor): shape(bs, n_max_boxes, 1)
-            gt_bboxes (Tensor): shape(bs, n_max_boxes, 4)
-            mask_gt (Tensor): shape(bs, n_max_boxes, 1)
-
-        Returns:
-            target_labels (Tensor): shape(bs, num_total_anchors)
-            target_bboxes (Tensor): shape(bs, num_total_anchors, 4)
-            target_scores (Tensor): shape(bs, num_total_anchors, num_classes)
-            fg_mask (Tensor): shape(bs, num_total_anchors)
-            target_gt_idx (Tensor): shape(bs, num_total_anchors)
-        """
-        self.bs = pd_scores.shape[0]
-        self.n_max_boxes = gt_bboxes.shape[1]
-
-        if self.n_max_boxes == 0:
-            device = gt_bboxes.device
-            return (
-                torch.full_like(pd_scores[..., 0], self.bg_idx).to(device),
-                torch.zeros_like(pd_bboxes).to(device),
-                torch.zeros_like(pd_scores).to(device),
-                torch.zeros_like(pd_scores[..., 0]).to(device),
-                torch.zeros_like(pd_scores[..., 0]).to(device),
-            )
-
-        mask_pos, align_metric, overlaps = self.get_pos_mask(
-            pd_scores, pd_bboxes, gt_labels, gt_bboxes, anc_points, mask_gt
-        )
-
-        target_gt_idx, fg_mask, mask_pos = self.select_highest_overlaps(mask_pos, overlaps, self.n_max_boxes)
-
-        # Assigned target
-        target_labels, target_bboxes, target_scores = self.get_targets(gt_labels, gt_bboxes, target_gt_idx, fg_mask)
-
-        # Normalize
-        align_metric *= mask_pos
-        pos_align_metrics = align_metric.amax(dim=-1, keepdim=True)  # b, max_num_obj
-        pos_overlaps = (overlaps * mask_pos).amax(dim=-1, keepdim=True)  # b, max_num_obj
-        norm_align_metric = (align_metric * pos_overlaps / (pos_align_metrics + self.eps)).amax(-2).unsqueeze(-1)
-        target_scores = target_scores * norm_align_metric
-
-        return target_labels, target_bboxes, target_scores, fg_mask.bool(), target_gt_idx
-
-    def get_pos_mask(self, pd_scores, pd_bboxes, gt_labels, gt_bboxes, anc_points, mask_gt):
-        """Get in_gts mask, (b, max_num_obj, h*w)."""
-        mask_in_gts = self.select_candidates_in_gts(anc_points, gt_bboxes)
-        # Get anchor_align metric, (b, max_num_obj, h*w)
-        align_metric, overlaps = self.get_box_metrics(pd_scores, pd_bboxes, gt_labels, gt_bboxes, mask_in_gts * mask_gt)
-        # Get topk_metric mask, (b, max_num_obj, h*w)
-        mask_topk = self.select_topk_candidates(align_metric, topk_mask=mask_gt.expand(-1, -1, self.topk).bool())
-        # Merge all mask to a final mask, (b, max_num_obj, h*w)
-        mask_pos = mask_topk * mask_in_gts * mask_gt
-
-        return mask_pos, align_metric, overlaps
-
-    def get_box_metrics(self, pd_scores, pd_bboxes, gt_labels, gt_bboxes, mask_gt):
-        """Compute alignment metric given predicted and ground truth bounding boxes."""
-        na = pd_bboxes.shape[-2]
-        mask_gt = mask_gt.bool()  # b, max_num_obj, h*w
-        overlaps = torch.zeros([self.bs, self.n_max_boxes, na], dtype=pd_bboxes.dtype, device=pd_bboxes.device)
-        bbox_scores = torch.zeros([self.bs, self.n_max_boxes, na], dtype=pd_scores.dtype, device=pd_scores.device)
-
-        ind = torch.zeros([2, self.bs, self.n_max_boxes], dtype=torch.long)  # 2, b, max_num_obj
-        ind[0] = torch.arange(end=self.bs).view(-1, 1).expand(-1, self.n_max_boxes)  # b, max_num_obj
-        ind[1] = gt_labels.squeeze(-1)  # b, max_num_obj
-        # Get the scores of each grid for each gt cls
-        bbox_scores[mask_gt] = pd_scores[ind[0], :, ind[1]][mask_gt]  # b, max_num_obj, h*w
-
-        # (b, max_num_obj, 1, 4), (b, 1, h*w, 4)
-        pd_boxes = pd_bboxes.unsqueeze(1).expand(-1, self.n_max_boxes, -1, -1)[mask_gt]
-        gt_boxes = gt_bboxes.unsqueeze(2).expand(-1, -1, na, -1)[mask_gt]
-        overlaps[mask_gt] = self.iou_calculation(gt_boxes, pd_boxes)
-
-        align_metric = bbox_scores.pow(self.alpha) * overlaps.pow(self.beta)
-        return align_metric, overlaps
-
-    def iou_calculation(self, gt_bboxes, pd_bboxes):
-        """IoU calculation for horizontal bounding boxes."""
-        return bbox_iou(gt_bboxes, pd_bboxes, xywh=False, CIoU=True).squeeze(-1).clamp_(0)
-
-    def select_topk_candidates(self, metrics, largest=True, topk_mask=None):
-        """
-        Select the top-k candidates based on the given metrics.
-
-        Args:
-            metrics (Tensor): A tensor of shape (b, max_num_obj, h*w), where b is the batch size,
-                              max_num_obj is the maximum number of objects, and h*w represents the
-                              total number of anchor points.
-            largest (bool): If True, select the largest values; otherwise, select the smallest values.
-            topk_mask (Tensor): An optional boolean tensor of shape (b, max_num_obj, topk), where
-                                topk is the number of top candidates to consider. If not provided,
-                                the top-k values are automatically computed based on the given metrics.
-
-        Returns:
-            (Tensor): A tensor of shape (b, max_num_obj, h*w) containing the selected top-k candidates.
-        """
-
-        # (b, max_num_obj, topk)
-        topk_metrics, topk_idxs = torch.topk(metrics, self.topk, dim=-1, largest=largest)
-        if topk_mask is None:
-            topk_mask = (topk_metrics.max(-1, keepdim=True)[0] > self.eps).expand_as(topk_idxs)
-        # (b, max_num_obj, topk)
-        topk_idxs.masked_fill_(~topk_mask, 0)
-
-        # (b, max_num_obj, topk, h*w) -> (b, max_num_obj, h*w)
-        count_tensor = torch.zeros(metrics.shape, dtype=torch.int8, device=topk_idxs.device)
-        ones = torch.ones_like(topk_idxs[:, :, :1], dtype=torch.int8, device=topk_idxs.device)
-        for k in range(self.topk):
-            # Expand topk_idxs for each value of k and add 1 at the specified positions
-            count_tensor.scatter_add_(-1, topk_idxs[:, :, k : k + 1], ones)
-        # count_tensor.scatter_add_(-1, topk_idxs, torch.ones_like(topk_idxs, dtype=torch.int8, device=topk_idxs.device))
-        # Filter invalid bboxes
-        count_tensor.masked_fill_(count_tensor > 1, 0)
-
-        return count_tensor.to(metrics.dtype)
-
-    def get_targets(self, gt_labels, gt_bboxes, target_gt_idx, fg_mask):
-        """
-        Compute target labels, target bounding boxes, and target scores for the positive anchor points.
-
-        Args:
-            gt_labels (Tensor): Ground truth labels of shape (b, max_num_obj, 1), where b is the
-                                batch size and max_num_obj is the maximum number of objects.
-            gt_bboxes (Tensor): Ground truth bounding boxes of shape (b, max_num_obj, 4).
-            target_gt_idx (Tensor): Indices of the assigned ground truth objects for positive
-                                    anchor points, with shape (b, h*w), where h*w is the total
-                                    number of anchor points.
-            fg_mask (Tensor): A boolean tensor of shape (b, h*w) indicating the positive
-                              (foreground) anchor points.
-
-        Returns:
-            (Tuple[Tensor, Tensor, Tensor]): A tuple containing the following tensors:
-                - target_labels (Tensor): Shape (b, h*w), containing the target labels for
-                                          positive anchor points.
-                - target_bboxes (Tensor): Shape (b, h*w, 4), containing the target bounding boxes
-                                          for positive anchor points.
-                - target_scores (Tensor): Shape (b, h*w, num_classes), containing the target scores
-                                          for positive anchor points, where num_classes is the number
-                                          of object classes.
-        """
-
-        # Assigned target labels, (b, 1)
-        batch_ind = torch.arange(end=self.bs, dtype=torch.int64, device=gt_labels.device)[..., None]
-        target_gt_idx = target_gt_idx + batch_ind * self.n_max_boxes  # (b, h*w)
-        target_labels = gt_labels.long().flatten()[target_gt_idx]  # (b, h*w)
-
-        # Assigned target boxes, (b, max_num_obj, 4) -> (b, h*w, 4)
-        target_bboxes = gt_bboxes.view(-1, gt_bboxes.shape[-1])[target_gt_idx]
-
-        # Assigned target scores
-        target_labels.clamp_(0)
-
-        # 10x faster than F.one_hot()
-        target_scores = torch.zeros(
-            (target_labels.shape[0], target_labels.shape[1], self.num_classes),
-            dtype=torch.int64,
-            device=target_labels.device,
-        )  # (b, h*w, 80)
-        target_scores.scatter_(2, target_labels.unsqueeze(-1), 1)
-
-        fg_scores_mask = fg_mask[:, :, None].repeat(1, 1, self.num_classes)  # (b, h*w, 80)
-        target_scores = torch.where(fg_scores_mask > 0, target_scores, 0)
-
-        return target_labels, target_bboxes, target_scores
-
-    @staticmethod
-    def select_candidates_in_gts(xy_centers, gt_bboxes, eps=1e-9):
-        """
-        Select the positive anchor center in gt.
-
-        Args:
-            xy_centers (Tensor): shape(h*w, 2)
-            gt_bboxes (Tensor): shape(b, n_boxes, 4)
-
-        Returns:
-            (Tensor): shape(b, n_boxes, h*w)
-        """
-        n_anchors = xy_centers.shape[0]
-        bs, n_boxes, _ = gt_bboxes.shape
-        lt, rb = gt_bboxes.view(-1, 1, 4).chunk(2, 2)  # left-top, right-bottom
-        bbox_deltas = torch.cat((xy_centers[None] - lt, rb - xy_centers[None]), dim=2).view(bs, n_boxes, n_anchors, -1)
-        # return (bbox_deltas.min(3)[0] > eps).to(gt_bboxes.dtype)
-        return bbox_deltas.amin(3).gt_(eps)
-
-    @staticmethod
-    def select_highest_overlaps(mask_pos, overlaps, n_max_boxes):
-        """
-        If an anchor box is assigned to multiple gts, the one with the highest IoU will be selected.
-
-        Args:
-            mask_pos (Tensor): shape(b, n_max_boxes, h*w)
-            overlaps (Tensor): shape(b, n_max_boxes, h*w)
-
-        Returns:
-            target_gt_idx (Tensor): shape(b, h*w)
-            fg_mask (Tensor): shape(b, h*w)
-            mask_pos (Tensor): shape(b, n_max_boxes, h*w)
-        """
-        # (b, n_max_boxes, h*w) -> (b, h*w)
-        fg_mask = mask_pos.sum(-2)
-        if fg_mask.max() > 1:  # one anchor is assigned to multiple gt_bboxes
-            mask_multi_gts = (fg_mask.unsqueeze(1) > 1).expand(-1, n_max_boxes, -1)  # (b, n_max_boxes, h*w)
-            max_overlaps_idx = overlaps.argmax(1)  # (b, h*w)
-
-            is_max_overlaps = torch.zeros(mask_pos.shape, dtype=mask_pos.dtype, device=mask_pos.device)
-            is_max_overlaps.scatter_(1, max_overlaps_idx.unsqueeze(1), 1)
-
-            mask_pos = torch.where(mask_multi_gts, is_max_overlaps, mask_pos).float()  # (b, n_max_boxes, h*w)
-            fg_mask = mask_pos.sum(-2)
-        # Find each grid serve which gt(index)
-        target_gt_idx = mask_pos.argmax(-2)  # (b, h*w)
-        return target_gt_idx, fg_mask, mask_pos
-
-
-class RotatedTaskAlignedAssigner(TaskAlignedAssigner):
-    """Assigns ground-truth objects to rotated bounding boxes using a task-aligned metric."""
-
-    def iou_calculation(self, gt_bboxes, pd_bboxes):
-        """IoU calculation for rotated bounding boxes."""
-        return probiou(gt_bboxes, pd_bboxes).squeeze(-1).clamp_(0)
-
-    @staticmethod
-    def select_candidates_in_gts(xy_centers, gt_bboxes):
-        """
-        Select the positive anchor center in gt for rotated bounding boxes.
-
-        Args:
-            xy_centers (Tensor): shape(h*w, 2)
-            gt_bboxes (Tensor): shape(b, n_boxes, 5)
-
-        Returns:
-            (Tensor): shape(b, n_boxes, h*w)
-        """
-        # (b, n_boxes, 5) --> (b, n_boxes, 4, 2)
-        corners = xywhr2xyxyxyxy(gt_bboxes)
-        # (b, n_boxes, 1, 2)
-        a, b, _, d = corners.split(1, dim=-2)
-        ab = b - a
-        ad = d - a
-
-        # (b, n_boxes, h*w, 2)
-        ap = xy_centers - a
-        norm_ab = (ab * ab).sum(dim=-1)
-        norm_ad = (ad * ad).sum(dim=-1)
-        ap_dot_ab = (ap * ab).sum(dim=-1)
-        ap_dot_ad = (ap * ad).sum(dim=-1)
-        return (ap_dot_ab >= 0) & (ap_dot_ab <= norm_ab) & (ap_dot_ad >= 0) & (ap_dot_ad <= norm_ad)  # is_in_box
-
-
-def make_anchors(feats, strides, grid_cell_offset=0.5):
-    """Generate anchors from features."""
-    anchor_points, stride_tensor = [], []
-    assert feats is not None
-    dtype, device = feats[0].dtype, feats[0].device
-    for i, stride in enumerate(strides):
-        _, _, h, w = feats[i].shape
-        sx = torch.arange(end=w, device=device, dtype=dtype) + grid_cell_offset  # shift x
-        sy = torch.arange(end=h, device=device, dtype=dtype) + grid_cell_offset  # shift y
-        sy, sx = torch.meshgrid(sy, sx, indexing="ij") if TORCH_1_10 else torch.meshgrid(sy, sx)
-        anchor_points.append(torch.stack((sx, sy), -1).view(-1, 2))
-        stride_tensor.append(torch.full((h * w, 1), stride, dtype=dtype, device=device))
-    return torch.cat(anchor_points), torch.cat(stride_tensor)
-
-
-def dist2bbox(distance, anchor_points, xywh=True, dim=-1):
-    """Transform distance(ltrb) to box(xywh or xyxy)."""
-    lt, rb = distance.chunk(2, dim)
-    x1y1 = anchor_points - lt
-    x2y2 = anchor_points + rb
-    if xywh:
-        c_xy = (x1y1 + x2y2) / 2
-        wh = x2y2 - x1y1
-        return torch.cat((c_xy, wh), dim)  # xywh bbox
-    return torch.cat((x1y1, x2y2), dim)  # xyxy bbox
-
-
-def bbox2dist(anchor_points, bbox, reg_max):
-    """Transform bbox(xyxy) to dist(ltrb)."""
-    x1y1, x2y2 = bbox.chunk(2, -1)
-    return torch.cat((anchor_points - x1y1, x2y2 - anchor_points), -1).clamp_(0, reg_max - 0.01)  # dist (lt, rb)
-
-
-def dist2rbox(pred_dist, pred_angle, anchor_points, dim=-1):
-    """
-    Decode predicted object bounding box coordinates from anchor points and distribution.
-
-    Args:
-        pred_dist (torch.Tensor): Predicted rotated distance, (bs, h*w, 4).
-        pred_angle (torch.Tensor): Predicted angle, (bs, h*w, 1).
-        anchor_points (torch.Tensor): Anchor points, (h*w, 2).
-    Returns:
-        (torch.Tensor): Predicted rotated bounding boxes, (bs, h*w, 4).
-    """
-    lt, rb = pred_dist.split(2, dim=dim)
-    cos, sin = torch.cos(pred_angle), torch.sin(pred_angle)
-    # (bs, h*w, 1)
-    xf, yf = ((rb - lt) / 2).split(1, dim=dim)
-    x, y = xf * cos - yf * sin, xf * sin + yf * cos
-    xy = torch.cat([x, y], dim=dim) + anchor_points
-    return torch.cat([xy, lt + rb], dim=dim)
->>>>>>> 9f22f451
+    return torch.cat([xy, lt + rb], dim=dim)