# Ultralytics YOLO 🚀, AGPL-3.0 license

from ultralytics.utils import LOGGER, SETTINGS, TESTS_RUNNING

try:
    assert not TESTS_RUNNING  # do not log pytest
    assert SETTINGS["neptune"] is True  # verify integration is enabled
    import neptune
    from neptune.types import File

    assert hasattr(neptune, "__version__")

    run = None  # NeptuneAI experiment logger instance

except (ImportError, AssertionError):
    neptune = None


def _log_scalars(scalars, step=0):
    """Log scalars to the NeptuneAI experiment logger."""
    if run:
        for k, v in scalars.items():
            run[k].append(value=v, step=step)


def _log_images(imgs_dict, group=""):
    """Log scalars to the NeptuneAI experiment logger."""
    if run:
        for k, v in imgs_dict.items():
            run[f"{group}/{k}"].upload(File(v))


def _log_plot(title, plot_path):
    """
    Log plots to the NeptuneAI experiment logger.

    Args:
        title (str): Title of the plot.
        plot_path (PosixPath | str): Path to the saved image file.
    """
    import matplotlib.image as mpimg
    import matplotlib.pyplot as plt

    img = mpimg.imread(plot_path)
    fig = plt.figure()
    ax = fig.add_axes([0, 0, 1, 1], frameon=False, aspect="auto", xticks=[], yticks=[])  # no ticks
    ax.imshow(img)
    run[f"Plots/{title}"].upload(fig)


def on_pretrain_routine_start(trainer):
    """Callback function called before the training routine starts."""
    try:
        global run
        run = neptune.init_run(project=trainer.args.project or "YOLOv8", name=trainer.args.name, tags=["YOLOv8"])
        run["Configuration/Hyperparameters"] = {k: "" if v is None else v for k, v in vars(trainer.args).items()}
    except Exception as e:
        LOGGER.warning(f"WARNING ⚠️ NeptuneAI installed but not initialized correctly, not logging this run. {e}")


def on_train_epoch_end(trainer):
    """Callback function called at end of each training epoch."""
    _log_scalars(trainer.label_loss_items(trainer.tloss, prefix="train"), trainer.epoch + 1)
    _log_scalars(trainer.lr, trainer.epoch + 1)
<<<<<<< HEAD
    if trainer.epoch == 1 and not trainer.args.privacy_mode:
        _log_images({f.stem: str(f) for f in trainer.save_dir.glob('train_batch*.jpg')}, 'Mosaic')
=======
    if trainer.epoch == 1:
        _log_images({f.stem: str(f) for f in trainer.save_dir.glob("train_batch*.jpg")}, "Mosaic")
>>>>>>> 2881cda4


def on_fit_epoch_end(trainer):
    """Callback function called at end of each fit (train+val) epoch."""
    if run and trainer.epoch == 0:
        from ultralytics.utils.torch_utils import model_info_for_loggers

        run["Configuration/Model"] = model_info_for_loggers(trainer)
    _log_scalars(trainer.metrics, trainer.epoch + 1)


def on_val_end(validator):
    """Callback function called at end of each validation."""
    if run:
        # Log val_labels and val_pred
        _log_images({f.stem: str(f) for f in validator.save_dir.glob("val*.jpg")}, "Validation")


def on_train_end(trainer):
    """Callback function called at end of training."""
    if run:
        # Log final results, CM matrix + PR plots
        files = [
            "results.png",
            "confusion_matrix.png",
            "confusion_matrix_normalized.png",
            *(f"{x}_curve.png" for x in ("F1", "PR", "P", "R")),
        ]
        files = [(trainer.save_dir / f) for f in files if (trainer.save_dir / f).exists()]  # filter
        for f in files:
            _log_plot(title=f.stem, plot_path=f)
        # Log the final model
<<<<<<< HEAD
        if not trainer.args.privacy_mode:
            run[f'weights/{trainer.args.name or trainer.args.task}/{str(trainer.best.name)}'].upload(
                File(str(trainer.best)))


callbacks = {
    'on_pretrain_routine_start': on_pretrain_routine_start,
    'on_train_epoch_end': on_train_epoch_end,
    'on_fit_epoch_end': on_fit_epoch_end,
    'on_val_end': on_val_end,
    'on_train_end': on_train_end} if neptune else {}
=======
        run[f"weights/{trainer.args.name or trainer.args.task}/{trainer.best.name}"].upload(File(str(trainer.best)))


callbacks = (
    {
        "on_pretrain_routine_start": on_pretrain_routine_start,
        "on_train_epoch_end": on_train_epoch_end,
        "on_fit_epoch_end": on_fit_epoch_end,
        "on_val_end": on_val_end,
        "on_train_end": on_train_end,
    }
    if neptune
    else {}
)
>>>>>>> 2881cda4
<|MERGE_RESOLUTION|>--- conflicted
+++ resolved
@@ -62,13 +62,8 @@
     """Callback function called at end of each training epoch."""
     _log_scalars(trainer.label_loss_items(trainer.tloss, prefix="train"), trainer.epoch + 1)
     _log_scalars(trainer.lr, trainer.epoch + 1)
-<<<<<<< HEAD
     if trainer.epoch == 1 and not trainer.args.privacy_mode:
-        _log_images({f.stem: str(f) for f in trainer.save_dir.glob('train_batch*.jpg')}, 'Mosaic')
-=======
-    if trainer.epoch == 1:
         _log_images({f.stem: str(f) for f in trainer.save_dir.glob("train_batch*.jpg")}, "Mosaic")
->>>>>>> 2881cda4
 
 
 def on_fit_epoch_end(trainer):
@@ -101,20 +96,9 @@
         for f in files:
             _log_plot(title=f.stem, plot_path=f)
         # Log the final model
-<<<<<<< HEAD
         if not trainer.args.privacy_mode:
-            run[f'weights/{trainer.args.name or trainer.args.task}/{str(trainer.best.name)}'].upload(
+            run[f"weights/{trainer.args.name or trainer.args.task}/{trainer.best.name}"].upload(
                 File(str(trainer.best)))
-
-
-callbacks = {
-    'on_pretrain_routine_start': on_pretrain_routine_start,
-    'on_train_epoch_end': on_train_epoch_end,
-    'on_fit_epoch_end': on_fit_epoch_end,
-    'on_val_end': on_val_end,
-    'on_train_end': on_train_end} if neptune else {}
-=======
-        run[f"weights/{trainer.args.name or trainer.args.task}/{trainer.best.name}"].upload(File(str(trainer.best)))
 
 
 callbacks = (
@@ -127,5 +111,4 @@
     }
     if neptune
     else {}
-)
->>>>>>> 2881cda4
+)