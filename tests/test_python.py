<<<<<<< HEAD
# Ultralytics YOLO 🚀, AGPL-3.0 license

import contextlib
import urllib
from copy import copy
from pathlib import Path

import cv2
import numpy as np
import pytest
import torch
import yaml
from PIL import Image

from tests import CFG, IS_TMP_WRITEABLE, MODEL, SOURCE, TMP
from ultralytics import RTDETR, YOLO
from ultralytics.cfg import MODELS, TASK2DATA, TASKS
from ultralytics.data.build import load_inference_source
from ultralytics.utils import (
    ASSETS,
    DEFAULT_CFG,
    DEFAULT_CFG_PATH,
    LOGGER,
    ONLINE,
    ROOT,
    WEIGHTS_DIR,
    WINDOWS,
    checks,
)
from ultralytics.utils.downloads import download
from ultralytics.utils.torch_utils import TORCH_1_9


def test_model_forward():
    """Test the forward pass of the YOLO model."""
    model = YOLO(CFG)
    model(source=None, imgsz=32, augment=True)  # also test no source and augment


def test_model_methods():
    """Test various methods and properties of the YOLO model to ensure correct functionality."""
    model = YOLO(MODEL)

    # Model methods
    model.info(verbose=True, detailed=True)
    model = model.reset_weights()
    model = model.load(MODEL)
    model.to("cpu")
    model.fuse()
    model.clear_callback("on_train_start")
    model.reset_callbacks()

    # Model properties
    _ = model.names
    _ = model.device
    _ = model.transforms
    _ = model.task_map


def test_model_profile():
    """Test profiling of the YOLO model with `profile=True` to assess performance and resource usage."""
    from ultralytics.nn.tasks import DetectionModel

    model = DetectionModel()  # build model
    im = torch.randn(1, 3, 64, 64)  # requires min imgsz=64
    _ = model.predict(im, profile=True)


@pytest.mark.skipif(not IS_TMP_WRITEABLE, reason="directory is not writeable")
def test_predict_txt():
    """Tests YOLO predictions with file, directory, and pattern sources listed in a text file."""
    txt_file = TMP / "sources.txt"
    with open(txt_file, "w") as f:
        for x in [ASSETS / "bus.jpg", ASSETS, ASSETS / "*", ASSETS / "**/*.jpg"]:
            f.write(f"{x}\n")
    _ = YOLO(MODEL)(source=txt_file, imgsz=32)


@pytest.mark.parametrize("model_name", MODELS)
def test_predict_img(model_name):
    """Test YOLO model predictions on various image input types and sources, including online images."""
    model = YOLO(WEIGHTS_DIR / model_name)
    im = cv2.imread(str(SOURCE))  # uint8 numpy array
    assert len(model(source=Image.open(SOURCE), save=True, verbose=True, imgsz=32)) == 1  # PIL
    assert len(model(source=im, save=True, save_txt=True, imgsz=32)) == 1  # ndarray
    assert len(model(torch.rand((2, 3, 32, 32)), imgsz=32)) == 2  # batch-size 2 Tensor, FP32 0.0-1.0 RGB order
    assert len(model(source=[im, im], save=True, save_txt=True, imgsz=32)) == 2  # batch
    assert len(list(model(source=[im, im], save=True, stream=True, imgsz=32))) == 2  # stream
    assert len(model(torch.zeros(320, 640, 3).numpy().astype(np.uint8), imgsz=32)) == 1  # tensor to numpy
    batch = [
        str(SOURCE),  # filename
        Path(SOURCE),  # Path
        "https://github.com/ultralytics/assets/releases/download/v0.0.0/zidane.jpg" if ONLINE else SOURCE,  # URI
        cv2.imread(str(SOURCE)),  # OpenCV
        Image.open(SOURCE),  # PIL
        np.zeros((320, 640, 3), dtype=np.uint8),  # numpy
    ]
    assert len(model(batch, imgsz=32, augment=True)) == len(batch)  # multiple sources in a batch


@pytest.mark.parametrize("model", MODELS)
def test_predict_visualize(model):
    """Test model prediction methods with 'visualize=True' to generate and display prediction visualizations."""
    YOLO(WEIGHTS_DIR / model)(SOURCE, imgsz=32, visualize=True)


def test_predict_grey_and_4ch():
    """Test YOLO prediction on SOURCE converted to greyscale and 4-channel images with various filenames."""
    im = Image.open(SOURCE)
    directory = TMP / "im4"
    directory.mkdir(parents=True, exist_ok=True)

    source_greyscale = directory / "greyscale.jpg"
    source_rgba = directory / "4ch.png"
    source_non_utf = directory / "non_UTF_测试文件_tést_image.jpg"
    source_spaces = directory / "image with spaces.jpg"

    im.convert("L").save(source_greyscale)  # greyscale
    im.convert("RGBA").save(source_rgba)  # 4-ch PNG with alpha
    im.save(source_non_utf)  # non-UTF characters in filename
    im.save(source_spaces)  # spaces in filename

    # Inference
    model = YOLO(MODEL)
    for f in source_rgba, source_greyscale, source_non_utf, source_spaces:
        for source in Image.open(f), cv2.imread(str(f)), f:
            results = model(source, save=True, verbose=True, imgsz=32)
            assert len(results) == 1  # verify that an image was run
        f.unlink()  # cleanup


@pytest.mark.slow
@pytest.mark.skipif(not ONLINE, reason="environment is offline")
def test_youtube():
    """Test YOLO model on a YouTube video stream, handling potential network-related errors."""
    model = YOLO(MODEL)
    try:
        model.predict("https://youtu.be/G17sBkb38XQ", imgsz=96, save=True)
    # Handle internet connection errors and 'urllib.error.HTTPError: HTTP Error 429: Too Many Requests'
    except (urllib.error.HTTPError, ConnectionError) as e:
        LOGGER.warning(f"WARNING: YouTube Test Error: {e}")


@pytest.mark.skipif(not ONLINE, reason="environment is offline")
@pytest.mark.skipif(not IS_TMP_WRITEABLE, reason="directory is not writeable")
def test_track_stream():
    """
    Tests streaming tracking on a short 10 frame video using ByteTrack tracker and different GMC methods.

    Note imgsz=160 required for tracking for higher confidence and better matches.
    """
    video_url = "https://github.com/ultralytics/assets/releases/download/v0.0.0/decelera_portrait_min.mov"
    model = YOLO(MODEL)
    model.track(video_url, imgsz=160, tracker="bytetrack.yaml")
    model.track(video_url, imgsz=160, tracker="botsort.yaml", save_frames=True)  # test frame saving also

    # Test Global Motion Compensation (GMC) methods
    for gmc in "orb", "sift", "ecc":
        with open(ROOT / "cfg/trackers/botsort.yaml", encoding="utf-8") as f:
            data = yaml.safe_load(f)
        tracker = TMP / f"botsort-{gmc}.yaml"
        data["gmc_method"] = gmc
        with open(tracker, "w", encoding="utf-8") as f:
            yaml.safe_dump(data, f)
        model.track(video_url, imgsz=160, tracker=tracker)


def test_val():
    """Test the validation mode of the YOLO model."""
    YOLO(MODEL).val(data="coco8.yaml", imgsz=32, save_hybrid=True)


def test_train_scratch():
    """Test training the YOLO model from scratch using the provided configuration."""
    model = YOLO(CFG)
    model.train(data="coco8.yaml", epochs=2, imgsz=32, cache="disk", batch=-1, close_mosaic=1, name="model")
    model(SOURCE)


def test_train_pretrained():
    """Test training of the YOLO model starting from a pre-trained checkpoint."""
    model = YOLO(WEIGHTS_DIR / "yolov8n-seg.pt")
    model.train(data="coco8-seg.yaml", epochs=1, imgsz=32, cache="ram", copy_paste=0.5, mixup=0.5, name=0)
    model(SOURCE)


def test_all_model_yamls():
    """Test YOLO model creation for all available YAML configurations in the `cfg/models` directory."""
    for m in (ROOT / "cfg" / "models").rglob("*.yaml"):
        if "rtdetr" in m.name:
            if TORCH_1_9:  # torch<=1.8 issue - TypeError: __init__() got an unexpected keyword argument 'batch_first'
                _ = RTDETR(m.name)(SOURCE, imgsz=640)  # must be 640
        else:
            YOLO(m.name)


def test_workflow():
    """Test the complete workflow including training, validation, prediction, and exporting."""
    model = YOLO(MODEL)
    model.train(data="coco8.yaml", epochs=1, imgsz=32, optimizer="SGD")
    model.val(imgsz=32)
    model.predict(SOURCE, imgsz=32)
    model.export(format="torchscript")


def test_predict_callback_and_setup():
    """Test callback functionality during YOLO prediction setup and execution."""

    def on_predict_batch_end(predictor):
        """Callback function that handles operations at the end of a prediction batch."""
        path, im0s, _ = predictor.batch
        im0s = im0s if isinstance(im0s, list) else [im0s]
        bs = [predictor.dataset.bs for _ in range(len(path))]
        predictor.results = zip(predictor.results, im0s, bs)  # results is List[batch_size]

    model = YOLO(MODEL)
    model.add_callback("on_predict_batch_end", on_predict_batch_end)

    dataset = load_inference_source(source=SOURCE)
    bs = dataset.bs  # noqa access predictor properties
    results = model.predict(dataset, stream=True, imgsz=160)  # source already setup
    for r, im0, bs in results:
        print("test_callback", im0.shape)
        print("test_callback", bs)
        boxes = r.boxes  # Boxes object for bbox outputs
        print(boxes)


@pytest.mark.parametrize("model", MODELS)
def test_results(model):
    """Ensure YOLO model predictions can be processed and printed in various formats."""
    results = YOLO(WEIGHTS_DIR / model)([SOURCE, SOURCE], imgsz=160)
    for r in results:
        r = r.cpu().numpy()
        print(r, len(r), r.path)  # print numpy attributes
        r = r.to(device="cpu", dtype=torch.float32)
        r.save_txt(txt_file=TMP / "runs/tests/label.txt", save_conf=True)
        r.save_crop(save_dir=TMP / "runs/tests/crops/")
        r.tojson(normalize=True)
        r.plot(pil=True)
        r.plot(conf=True, boxes=True)
        print(r, len(r), r.path)  # print after methods


def test_labels_and_crops():
    """Test output from prediction args for saving YOLO detection labels and crops; ensures accurate saving."""
    imgs = [SOURCE, ASSETS / "zidane.jpg"]
    results = YOLO(WEIGHTS_DIR / "yolov8n.pt")(imgs, imgsz=160, save_txt=True, save_crop=True)
    save_path = Path(results[0].save_dir)
    for r in results:
        im_name = Path(r.path).stem
        cls_idxs = r.boxes.cls.int().tolist()
        # Check label path
        labels = save_path / f"labels/{im_name}.txt"
        assert labels.exists()
        # Check detections match label count
        assert len(r.boxes.data) == len([line for line in labels.read_text().splitlines() if line])
        # Check crops path and files
        crop_dirs = list((save_path / "crops").iterdir())
        crop_files = [f for p in crop_dirs for f in p.glob("*")]
        # Crop directories match detections
        assert all(r.names.get(c) in {d.name for d in crop_dirs} for c in cls_idxs)
        # Same number of crops as detections
        assert len([f for f in crop_files if im_name in f.name]) == len(r.boxes.data)


@pytest.mark.skipif(not ONLINE, reason="environment is offline")
def test_data_utils():
    """Test utility functions in ultralytics/data/utils.py, including dataset stats and auto-splitting."""
    from ultralytics.data.utils import HUBDatasetStats, autosplit
    from ultralytics.utils.downloads import zip_directory

    # from ultralytics.utils.files import WorkingDirectory
    # with WorkingDirectory(ROOT.parent / 'tests'):

    for task in TASKS:
        file = Path(TASK2DATA[task]).with_suffix(".zip")  # i.e. coco8.zip
        download(f"https://github.com/ultralytics/hub/raw/main/example_datasets/{file}", unzip=False, dir=TMP)
        stats = HUBDatasetStats(TMP / file, task=task)
        stats.get_json(save=True)
        stats.process_images()

    autosplit(TMP / "coco8")
    zip_directory(TMP / "coco8/images/val")  # zip


@pytest.mark.skipif(not ONLINE, reason="environment is offline")
def test_data_converter():
    """Test dataset conversion functions from COCO to YOLO format and class mappings."""
    from ultralytics.data.converter import coco80_to_coco91_class, convert_coco

    file = "instances_val2017.json"
    download(f"https://github.com/ultralytics/assets/releases/download/v0.0.0/{file}", dir=TMP)
    convert_coco(labels_dir=TMP, save_dir=TMP / "yolo_labels", use_segments=True, use_keypoints=False, cls91to80=True)
    coco80_to_coco91_class()


def test_data_annotator():
    """Automatically annotate data using specified detection and segmentation models."""
    from ultralytics.data.annotator import auto_annotate

    auto_annotate(
        ASSETS,
        det_model=WEIGHTS_DIR / "yolov8n.pt",
        sam_model=WEIGHTS_DIR / "mobile_sam.pt",
        output_dir=TMP / "auto_annotate_labels",
    )


def test_events():
    """Test event sending functionality."""
    from ultralytics.hub.utils import Events

    events = Events()
    events.enabled = True
    cfg = copy(DEFAULT_CFG)  # does not require deepcopy
    cfg.mode = "test"
    events(cfg)


def test_cfg_init():
    """Test configuration initialization utilities from the 'ultralytics.cfg' module."""
    from ultralytics.cfg import check_dict_alignment, copy_default_cfg, smart_value

    with contextlib.suppress(SyntaxError):
        check_dict_alignment({"a": 1}, {"b": 2})
    copy_default_cfg()
    (Path.cwd() / DEFAULT_CFG_PATH.name.replace(".yaml", "_copy.yaml")).unlink(missing_ok=False)
    [smart_value(x) for x in ["none", "true", "false"]]


def test_utils_init():
    """Test initialization utilities in the Ultralytics library."""
    from ultralytics.utils import get_git_branch, get_git_origin_url, get_ubuntu_version, is_github_action_running

    get_ubuntu_version()
    is_github_action_running()
    get_git_origin_url()
    get_git_branch()


def test_utils_checks():
    """Test various utility checks for filenames, git status, requirements, image sizes, and versions."""
    checks.check_yolov5u_filename("yolov5n.pt")
    checks.git_describe(ROOT)
    checks.check_requirements()  # check requirements.txt
    checks.check_imgsz([600, 600], max_dim=1)
    checks.check_imshow(warn=True)
    checks.check_version("ultralytics", "8.0.0")
    checks.print_args()


@pytest.mark.skipif(WINDOWS, reason="Windows profiling is extremely slow (cause unknown)")
def test_utils_benchmarks():
    """Benchmark model performance using 'ProfileModels' from 'ultralytics.utils.benchmarks'."""
    from ultralytics.utils.benchmarks import ProfileModels

    ProfileModels(["yolov8n.yaml"], imgsz=32, min_time=1, num_timed_runs=3, num_warmup_runs=1).profile()


def test_utils_torchutils():
    """Test Torch utility functions including profiling and FLOP calculations."""
    from ultralytics.nn.modules.conv import Conv
    from ultralytics.utils.torch_utils import get_flops_with_torch_profiler, profile, time_sync

    x = torch.randn(1, 64, 20, 20)
    m = Conv(64, 64, k=1, s=2)

    profile(x, [m], n=3)
    get_flops_with_torch_profiler(m)
    time_sync()


@pytest.mark.slow
@pytest.mark.skipif(not ONLINE, reason="environment is offline")
def test_utils_downloads():
    """Test file download utilities from ultralytics.utils.downloads."""
    from ultralytics.utils.downloads import get_google_drive_file_info

    get_google_drive_file_info("https://drive.google.com/file/d/1cqT-cJgANNrhIHCrEufUYhQ4RqiWG_lJ/view?usp=drive_link")


def test_utils_ops():
    """Test utility operations functions for coordinate transformation and normalization."""
    from ultralytics.utils.ops import (
        ltwh2xywh,
        ltwh2xyxy,
        make_divisible,
        xywh2ltwh,
        xywh2xyxy,
        xywhn2xyxy,
        xywhr2xyxyxyxy,
        xyxy2ltwh,
        xyxy2xywh,
        xyxy2xywhn,
        xyxyxyxy2xywhr,
    )

    make_divisible(17, torch.tensor([8]))

    boxes = torch.rand(10, 4)  # xywh
    torch.allclose(boxes, xyxy2xywh(xywh2xyxy(boxes)))
    torch.allclose(boxes, xyxy2xywhn(xywhn2xyxy(boxes)))
    torch.allclose(boxes, ltwh2xywh(xywh2ltwh(boxes)))
    torch.allclose(boxes, xyxy2ltwh(ltwh2xyxy(boxes)))

    boxes = torch.rand(10, 5)  # xywhr for OBB
    boxes[:, 4] = torch.randn(10) * 30
    torch.allclose(boxes, xyxyxyxy2xywhr(xywhr2xyxyxyxy(boxes)), rtol=1e-3)


def test_utils_files():
    """Test file handling utilities including file age, date, and paths with spaces."""
    from ultralytics.utils.files import file_age, file_date, get_latest_run, spaces_in_path

    file_age(SOURCE)
    file_date(SOURCE)
    get_latest_run(ROOT / "runs")

    path = TMP / "path/with spaces"
    path.mkdir(parents=True, exist_ok=True)
    with spaces_in_path(path) as new_path:
        print(new_path)


@pytest.mark.slow
def test_utils_patches_torch_save():
    """Test torch_save backoff when _torch_save raises RuntimeError to ensure robustness."""
    from unittest.mock import MagicMock, patch

    from ultralytics.utils.patches import torch_save

    mock = MagicMock(side_effect=RuntimeError)

    with patch("ultralytics.utils.patches._torch_save", new=mock):
        with pytest.raises(RuntimeError):
            torch_save(torch.zeros(1), TMP / "test.pt")

    assert mock.call_count == 4, "torch_save was not attempted the expected number of times"


def test_nn_modules_conv():
    """Test Convolutional Neural Network modules including CBAM, Conv2, and ConvTranspose."""
    from ultralytics.nn.modules.conv import CBAM, Conv2, ConvTranspose, DWConvTranspose2d, Focus

    c1, c2 = 8, 16  # input and output channels
    x = torch.zeros(4, c1, 10, 10)  # BCHW

    # Run all modules not otherwise covered in tests
    DWConvTranspose2d(c1, c2)(x)
    ConvTranspose(c1, c2)(x)
    Focus(c1, c2)(x)
    CBAM(c1)(x)

    # Fuse ops
    m = Conv2(c1, c2)
    m.fuse_convs()
    m(x)


def test_nn_modules_block():
    """Test various blocks in neural network modules including C1, C3TR, BottleneckCSP, C3Ghost, and C3x."""
    from ultralytics.nn.modules.block import C1, C3TR, BottleneckCSP, C3Ghost, C3x

    c1, c2 = 8, 16  # input and output channels
    x = torch.zeros(4, c1, 10, 10)  # BCHW

    # Run all modules not otherwise covered in tests
    C1(c1, c2)(x)
    C3x(c1, c2)(x)
    C3TR(c1, c2)(x)
    C3Ghost(c1, c2)(x)
    BottleneckCSP(c1, c2)(x)


@pytest.mark.skipif(not ONLINE, reason="environment is offline")
def test_hub():
    """Test Ultralytics HUB functionalities (e.g. export formats, logout)."""
    from ultralytics.hub import export_fmts_hub, logout
    from ultralytics.hub.utils import smart_request

    export_fmts_hub()
    logout()
    smart_request("GET", "https://github.com", progress=True)


@pytest.fixture
def image():
    """Load and return an image from a predefined source using OpenCV."""
    return cv2.imread(str(SOURCE))


@pytest.mark.parametrize(
    "auto_augment, erasing, force_color_jitter",
    [
        (None, 0.0, False),
        ("randaugment", 0.5, True),
        ("augmix", 0.2, False),
        ("autoaugment", 0.0, True),
    ],
)
def test_classify_transforms_train(image, auto_augment, erasing, force_color_jitter):
    """Tests classification transforms during training with various augmentations to ensure proper functionality."""
    from ultralytics.data.augment import classify_augmentations

    transform = classify_augmentations(
        size=224,
        mean=(0.5, 0.5, 0.5),
        std=(0.5, 0.5, 0.5),
        scale=(0.08, 1.0),
        ratio=(3.0 / 4.0, 4.0 / 3.0),
        hflip=0.5,
        vflip=0.5,
        auto_augment=auto_augment,
        hsv_h=0.015,
        hsv_s=0.4,
        hsv_v=0.4,
        force_color_jitter=force_color_jitter,
        erasing=erasing,
    )

    transformed_image = transform(Image.fromarray(cv2.cvtColor(image, cv2.COLOR_BGR2RGB)))

    assert transformed_image.shape == (3, 224, 224)
    assert torch.is_tensor(transformed_image)
    assert transformed_image.dtype == torch.float32


@pytest.mark.slow
@pytest.mark.skipif(not ONLINE, reason="environment is offline")
def test_model_tune():
    """Tune YOLO model for performance improvement."""
    YOLO("yolov8n-pose.pt").tune(data="coco8-pose.yaml", plots=False, imgsz=32, epochs=1, iterations=2, device="cpu")
    YOLO("yolov8n-cls.pt").tune(data="imagenet10", plots=False, imgsz=32, epochs=1, iterations=2, device="cpu")


def test_model_embeddings():
    """Test YOLO model embeddings."""
    model_detect = YOLO(MODEL)
    model_segment = YOLO(WEIGHTS_DIR / "yolov8n-seg.pt")

    for batch in [SOURCE], [SOURCE, SOURCE]:  # test batch size 1 and 2
        assert len(model_detect.embed(source=batch, imgsz=32)) == len(batch)
        assert len(model_segment.embed(source=batch, imgsz=32)) == len(batch)


@pytest.mark.skipif(checks.IS_PYTHON_3_12, reason="YOLOWorld with CLIP is not supported in Python 3.12")
def test_yolo_world():
    """Tests YOLO world models with CLIP support, including detection and training scenarios."""
    model = YOLO("yolov8s-world.pt")  # no YOLOv8n-world model yet
    model.set_classes(["tree", "window"])
    model(SOURCE, conf=0.01)

    model = YOLO("yolov8s-worldv2.pt")  # no YOLOv8n-world model yet
    # Training from a pretrained model. Eval is included at the final stage of training.
    # Use dota8.yaml which has fewer categories to reduce the inference time of CLIP model
    model.train(
        data="dota8.yaml",
        epochs=1,
        imgsz=32,
        cache="disk",
        close_mosaic=1,
    )

    # test WorWorldTrainerFromScratch
    from ultralytics.models.yolo.world.train_world import WorldTrainerFromScratch

    model = YOLO("yolov8s-worldv2.yaml")  # no YOLOv8n-world model yet
    model.train(
        data={"train": {"yolo_data": ["dota8.yaml"]}, "val": {"yolo_data": ["dota8.yaml"]}},
        epochs=1,
        imgsz=32,
        cache="disk",
        close_mosaic=1,
        trainer=WorldTrainerFromScratch,
    )


def test_yolov10():
    """Test YOLOv10 model training, validation, and prediction steps with minimal configurations."""
    model = YOLO("yolov10n.yaml")
    # train/val/predict
    model.train(data="coco8.yaml", epochs=1, imgsz=32, close_mosaic=1, cache="disk")
    model.val(data="coco8.yaml", imgsz=32)
    model.predict(imgsz=32, save_txt=True, save_crop=True, augment=True)
    model(SOURCE)
=======
# Ultralytics YOLO 🚀, AGPL-3.0 license

import contextlib
import urllib
from copy import copy
from pathlib import Path

import cv2
import numpy as np
import pytest
import torch
import yaml
from PIL import Image

from tests import CFG, IS_TMP_WRITEABLE, MODEL, SOURCE, TMP
from ultralytics import RTDETR, YOLO
from ultralytics.cfg import MODELS, TASK2DATA, TASKS
from ultralytics.data.build import load_inference_source
from ultralytics.utils import (
    ASSETS,
    DEFAULT_CFG,
    DEFAULT_CFG_PATH,
    LOGGER,
    ONLINE,
    ROOT,
    WEIGHTS_DIR,
    WINDOWS,
    checks,
)
from ultralytics.utils.downloads import download
from ultralytics.utils.torch_utils import TORCH_1_9


def test_model_forward():
    """Test the forward pass of the YOLO model."""
    model = YOLO(CFG)
    model(source=None, imgsz=32, augment=True)  # also test no source and augment


def test_model_methods():
    """Test various methods and properties of the YOLO model to ensure correct functionality."""
    model = YOLO(MODEL)

    # Model methods
    model.info(verbose=True, detailed=True)
    model = model.reset_weights()
    model = model.load(MODEL)
    model.to("cpu")
    model.fuse()
    model.clear_callback("on_train_start")
    model.reset_callbacks()

    # Model properties
    _ = model.names
    _ = model.device
    _ = model.transforms
    _ = model.task_map


def test_model_profile():
    """Test profiling of the YOLO model with `profile=True` to assess performance and resource usage."""
    from ultralytics.nn.tasks import DetectionModel

    model = DetectionModel()  # build model
    im = torch.randn(1, 3, 64, 64)  # requires min imgsz=64
    _ = model.predict(im, profile=True)


@pytest.mark.skipif(not IS_TMP_WRITEABLE, reason="directory is not writeable")
def test_predict_txt():
    """Tests YOLO predictions with file, directory, and pattern sources listed in a text file."""
    txt_file = TMP / "sources.txt"
    with open(txt_file, "w") as f:
        for x in [ASSETS / "bus.jpg", ASSETS, ASSETS / "*", ASSETS / "**/*.jpg"]:
            f.write(f"{x}\n")
    _ = YOLO(MODEL)(source=txt_file, imgsz=32)


@pytest.mark.parametrize("model_name", MODELS)
def test_predict_img(model_name):
    """Test YOLO model predictions on various image input types and sources, including online images."""
    model = YOLO(WEIGHTS_DIR / model_name)
    im = cv2.imread(str(SOURCE))  # uint8 numpy array
    assert len(model(source=Image.open(SOURCE), save=True, verbose=True, imgsz=32)) == 1  # PIL
    assert len(model(source=im, save=True, save_txt=True, imgsz=32)) == 1  # ndarray
    assert len(model(torch.rand((2, 3, 32, 32)), imgsz=32)) == 2  # batch-size 2 Tensor, FP32 0.0-1.0 RGB order
    assert len(model(source=[im, im], save=True, save_txt=True, imgsz=32)) == 2  # batch
    assert len(list(model(source=[im, im], save=True, stream=True, imgsz=32))) == 2  # stream
    assert len(model(torch.zeros(320, 640, 3).numpy().astype(np.uint8), imgsz=32)) == 1  # tensor to numpy
    batch = [
        str(SOURCE),  # filename
        Path(SOURCE),  # Path
        "https://github.com/ultralytics/assets/releases/download/v0.0.0/zidane.jpg" if ONLINE else SOURCE,  # URI
        cv2.imread(str(SOURCE)),  # OpenCV
        Image.open(SOURCE),  # PIL
        np.zeros((320, 640, 3), dtype=np.uint8),  # numpy
    ]
    assert len(model(batch, imgsz=32)) == len(batch)  # multiple sources in a batch


@pytest.mark.parametrize("model", MODELS)
def test_predict_visualize(model):
    """Test model prediction methods with 'visualize=True' to generate and display prediction visualizations."""
    YOLO(WEIGHTS_DIR / model)(SOURCE, imgsz=32, visualize=True)


def test_predict_grey_and_4ch():
    """Test YOLO prediction on SOURCE converted to greyscale and 4-channel images with various filenames."""
    im = Image.open(SOURCE)
    directory = TMP / "im4"
    directory.mkdir(parents=True, exist_ok=True)

    source_greyscale = directory / "greyscale.jpg"
    source_rgba = directory / "4ch.png"
    source_non_utf = directory / "non_UTF_测试文件_tést_image.jpg"
    source_spaces = directory / "image with spaces.jpg"

    im.convert("L").save(source_greyscale)  # greyscale
    im.convert("RGBA").save(source_rgba)  # 4-ch PNG with alpha
    im.save(source_non_utf)  # non-UTF characters in filename
    im.save(source_spaces)  # spaces in filename

    # Inference
    model = YOLO(MODEL)
    for f in source_rgba, source_greyscale, source_non_utf, source_spaces:
        for source in Image.open(f), cv2.imread(str(f)), f:
            results = model(source, save=True, verbose=True, imgsz=32)
            assert len(results) == 1  # verify that an image was run
        f.unlink()  # cleanup


@pytest.mark.slow
@pytest.mark.skipif(not ONLINE, reason="environment is offline")
def test_youtube():
    """Test YOLO model on a YouTube video stream, handling potential network-related errors."""
    model = YOLO(MODEL)
    try:
        model.predict("https://youtu.be/G17sBkb38XQ", imgsz=96, save=True)
    # Handle internet connection errors and 'urllib.error.HTTPError: HTTP Error 429: Too Many Requests'
    except (urllib.error.HTTPError, ConnectionError) as e:
        LOGGER.warning(f"WARNING: YouTube Test Error: {e}")


@pytest.mark.skipif(not ONLINE, reason="environment is offline")
@pytest.mark.skipif(not IS_TMP_WRITEABLE, reason="directory is not writeable")
def test_track_stream():
    """
    Tests streaming tracking on a short 10 frame video using ByteTrack tracker and different GMC methods.

    Note imgsz=160 required for tracking for higher confidence and better matches.
    """
    video_url = "https://github.com/ultralytics/assets/releases/download/v0.0.0/decelera_portrait_min.mov"
    model = YOLO(MODEL)
    model.track(video_url, imgsz=160, tracker="bytetrack.yaml")
    model.track(video_url, imgsz=160, tracker="botsort.yaml", save_frames=True)  # test frame saving also

    # Test Global Motion Compensation (GMC) methods
    for gmc in "orb", "sift", "ecc":
        with open(ROOT / "cfg/trackers/botsort.yaml", encoding="utf-8") as f:
            data = yaml.safe_load(f)
        tracker = TMP / f"botsort-{gmc}.yaml"
        data["gmc_method"] = gmc
        with open(tracker, "w", encoding="utf-8") as f:
            yaml.safe_dump(data, f)
        model.track(video_url, imgsz=160, tracker=tracker)


def test_val():
    """Test the validation mode of the YOLO model."""
    YOLO(MODEL).val(data="coco8.yaml", imgsz=32, save_hybrid=True)


def test_train_scratch():
    """Test training the YOLO model from scratch using the provided configuration."""
    model = YOLO(CFG)
    model.train(data="coco8.yaml", epochs=2, imgsz=32, cache="disk", batch=-1, close_mosaic=1, name="model")
    model(SOURCE)


def test_train_pretrained():
    """Test training of the YOLO model starting from a pre-trained checkpoint."""
    model = YOLO(WEIGHTS_DIR / "yolov8n-seg.pt")
    model.train(data="coco8-seg.yaml", epochs=1, imgsz=32, cache="ram", copy_paste=0.5, mixup=0.5, name=0)
    model(SOURCE)


def test_all_model_yamls():
    """Test YOLO model creation for all available YAML configurations in the `cfg/models` directory."""
    for m in (ROOT / "cfg" / "models").rglob("*.yaml"):
        if "rtdetr" in m.name:
            if TORCH_1_9:  # torch<=1.8 issue - TypeError: __init__() got an unexpected keyword argument 'batch_first'
                _ = RTDETR(m.name)(SOURCE, imgsz=640)  # must be 640
        else:
            YOLO(m.name)


def test_workflow():
    """Test the complete workflow including training, validation, prediction, and exporting."""
    model = YOLO(MODEL)
    model.train(data="coco8.yaml", epochs=1, imgsz=32, optimizer="SGD")
    model.val(imgsz=32)
    model.predict(SOURCE, imgsz=32)
    model.export(format="torchscript")


def test_predict_callback_and_setup():
    """Test callback functionality during YOLO prediction setup and execution."""

    def on_predict_batch_end(predictor):
        """Callback function that handles operations at the end of a prediction batch."""
        path, im0s, _ = predictor.batch
        im0s = im0s if isinstance(im0s, list) else [im0s]
        bs = [predictor.dataset.bs for _ in range(len(path))]
        predictor.results = zip(predictor.results, im0s, bs)  # results is List[batch_size]

    model = YOLO(MODEL)
    model.add_callback("on_predict_batch_end", on_predict_batch_end)

    dataset = load_inference_source(source=SOURCE)
    bs = dataset.bs  # noqa access predictor properties
    results = model.predict(dataset, stream=True, imgsz=160)  # source already setup
    for r, im0, bs in results:
        print("test_callback", im0.shape)
        print("test_callback", bs)
        boxes = r.boxes  # Boxes object for bbox outputs
        print(boxes)


@pytest.mark.parametrize("model", MODELS)
def test_results(model):
    """Ensure YOLO model predictions can be processed and printed in various formats."""
    results = YOLO(WEIGHTS_DIR / model)([SOURCE, SOURCE], imgsz=160)
    for r in results:
        r = r.cpu().numpy()
        print(r, len(r), r.path)  # print numpy attributes
        r = r.to(device="cpu", dtype=torch.float32)
        r.save_txt(txt_file=TMP / "runs/tests/label.txt", save_conf=True)
        r.save_crop(save_dir=TMP / "runs/tests/crops/")
        r.tojson(normalize=True)
        r.plot(pil=True)
        r.plot(conf=True, boxes=True)
        print(r, len(r), r.path)  # print after methods


def test_labels_and_crops():
    """Test output from prediction args for saving YOLO detection labels and crops; ensures accurate saving."""
    imgs = [SOURCE, ASSETS / "zidane.jpg"]
    results = YOLO(WEIGHTS_DIR / "yolov8n.pt")(imgs, imgsz=160, save_txt=True, save_crop=True)
    save_path = Path(results[0].save_dir)
    for r in results:
        im_name = Path(r.path).stem
        cls_idxs = r.boxes.cls.int().tolist()
        # Check label path
        labels = save_path / f"labels/{im_name}.txt"
        assert labels.exists()
        # Check detections match label count
        assert len(r.boxes.data) == len([line for line in labels.read_text().splitlines() if line])
        # Check crops path and files
        crop_dirs = list((save_path / "crops").iterdir())
        crop_files = [f for p in crop_dirs for f in p.glob("*")]
        # Crop directories match detections
        assert all(r.names.get(c) in {d.name for d in crop_dirs} for c in cls_idxs)
        # Same number of crops as detections
        assert len([f for f in crop_files if im_name in f.name]) == len(r.boxes.data)


@pytest.mark.skipif(not ONLINE, reason="environment is offline")
def test_data_utils():
    """Test utility functions in ultralytics/data/utils.py, including dataset stats and auto-splitting."""
    from ultralytics.data.utils import HUBDatasetStats, autosplit
    from ultralytics.utils.downloads import zip_directory

    # from ultralytics.utils.files import WorkingDirectory
    # with WorkingDirectory(ROOT.parent / 'tests'):

    for task in TASKS:
        file = Path(TASK2DATA[task]).with_suffix(".zip")  # i.e. coco8.zip
        download(f"https://github.com/ultralytics/hub/raw/main/example_datasets/{file}", unzip=False, dir=TMP)
        stats = HUBDatasetStats(TMP / file, task=task)
        stats.get_json(save=True)
        stats.process_images()

    autosplit(TMP / "coco8")
    zip_directory(TMP / "coco8/images/val")  # zip


@pytest.mark.skipif(not ONLINE, reason="environment is offline")
def test_data_converter():
    """Test dataset conversion functions from COCO to YOLO format and class mappings."""
    from ultralytics.data.converter import coco80_to_coco91_class, convert_coco

    file = "instances_val2017.json"
    download(f"https://github.com/ultralytics/assets/releases/download/v0.0.0/{file}", dir=TMP)
    convert_coco(labels_dir=TMP, save_dir=TMP / "yolo_labels", use_segments=True, use_keypoints=False, cls91to80=True)
    coco80_to_coco91_class()


def test_data_annotator():
    """Automatically annotate data using specified detection and segmentation models."""
    from ultralytics.data.annotator import auto_annotate

    auto_annotate(
        ASSETS,
        det_model=WEIGHTS_DIR / "yolov8n.pt",
        sam_model=WEIGHTS_DIR / "mobile_sam.pt",
        output_dir=TMP / "auto_annotate_labels",
    )


def test_events():
    """Test event sending functionality."""
    from ultralytics.hub.utils import Events

    events = Events()
    events.enabled = True
    cfg = copy(DEFAULT_CFG)  # does not require deepcopy
    cfg.mode = "test"
    events(cfg)


def test_cfg_init():
    """Test configuration initialization utilities from the 'ultralytics.cfg' module."""
    from ultralytics.cfg import check_dict_alignment, copy_default_cfg, smart_value

    with contextlib.suppress(SyntaxError):
        check_dict_alignment({"a": 1}, {"b": 2})
    copy_default_cfg()
    (Path.cwd() / DEFAULT_CFG_PATH.name.replace(".yaml", "_copy.yaml")).unlink(missing_ok=False)
    [smart_value(x) for x in ["none", "true", "false"]]


def test_utils_init():
    """Test initialization utilities in the Ultralytics library."""
    from ultralytics.utils import get_git_branch, get_git_origin_url, get_ubuntu_version, is_github_action_running

    get_ubuntu_version()
    is_github_action_running()
    get_git_origin_url()
    get_git_branch()


def test_utils_checks():
    """Test various utility checks for filenames, git status, requirements, image sizes, and versions."""
    checks.check_yolov5u_filename("yolov5n.pt")
    checks.git_describe(ROOT)
    checks.check_requirements()  # check requirements.txt
    checks.check_imgsz([600, 600], max_dim=1)
    checks.check_imshow(warn=True)
    checks.check_version("ultralytics", "8.0.0")
    checks.print_args()


@pytest.mark.skipif(WINDOWS, reason="Windows profiling is extremely slow (cause unknown)")
def test_utils_benchmarks():
    """Benchmark model performance using 'ProfileModels' from 'ultralytics.utils.benchmarks'."""
    from ultralytics.utils.benchmarks import ProfileModels

    ProfileModels(["yolov8n.yaml"], imgsz=32, min_time=1, num_timed_runs=3, num_warmup_runs=1).profile()


def test_utils_torchutils():
    """Test Torch utility functions including profiling and FLOP calculations."""
    from ultralytics.nn.modules.conv import Conv
    from ultralytics.utils.torch_utils import get_flops_with_torch_profiler, profile, time_sync

    x = torch.randn(1, 64, 20, 20)
    m = Conv(64, 64, k=1, s=2)

    profile(x, [m], n=3)
    get_flops_with_torch_profiler(m)
    time_sync()


@pytest.mark.slow
@pytest.mark.skipif(not ONLINE, reason="environment is offline")
def test_utils_downloads():
    """Test file download utilities from ultralytics.utils.downloads."""
    from ultralytics.utils.downloads import get_google_drive_file_info

    get_google_drive_file_info("https://drive.google.com/file/d/1cqT-cJgANNrhIHCrEufUYhQ4RqiWG_lJ/view?usp=drive_link")


def test_utils_ops():
    """Test utility operations functions for coordinate transformation and normalization."""
    from ultralytics.utils.ops import (
        ltwh2xywh,
        ltwh2xyxy,
        make_divisible,
        xywh2ltwh,
        xywh2xyxy,
        xywhn2xyxy,
        xywhr2xyxyxyxy,
        xyxy2ltwh,
        xyxy2xywh,
        xyxy2xywhn,
        xyxyxyxy2xywhr,
    )

    make_divisible(17, torch.tensor([8]))

    boxes = torch.rand(10, 4)  # xywh
    torch.allclose(boxes, xyxy2xywh(xywh2xyxy(boxes)))
    torch.allclose(boxes, xyxy2xywhn(xywhn2xyxy(boxes)))
    torch.allclose(boxes, ltwh2xywh(xywh2ltwh(boxes)))
    torch.allclose(boxes, xyxy2ltwh(ltwh2xyxy(boxes)))

    boxes = torch.rand(10, 5)  # xywhr for OBB
    boxes[:, 4] = torch.randn(10) * 30
    torch.allclose(boxes, xyxyxyxy2xywhr(xywhr2xyxyxyxy(boxes)), rtol=1e-3)


def test_utils_files():
    """Test file handling utilities including file age, date, and paths with spaces."""
    from ultralytics.utils.files import file_age, file_date, get_latest_run, spaces_in_path

    file_age(SOURCE)
    file_date(SOURCE)
    get_latest_run(ROOT / "runs")

    path = TMP / "path/with spaces"
    path.mkdir(parents=True, exist_ok=True)
    with spaces_in_path(path) as new_path:
        print(new_path)


@pytest.mark.slow
def test_utils_patches_torch_save():
    """Test torch_save backoff when _torch_save raises RuntimeError to ensure robustness."""
    from unittest.mock import MagicMock, patch

    from ultralytics.utils.patches import torch_save

    mock = MagicMock(side_effect=RuntimeError)

    with patch("ultralytics.utils.patches._torch_save", new=mock):
        with pytest.raises(RuntimeError):
            torch_save(torch.zeros(1), TMP / "test.pt")

    assert mock.call_count == 4, "torch_save was not attempted the expected number of times"


def test_nn_modules_conv():
    """Test Convolutional Neural Network modules including CBAM, Conv2, and ConvTranspose."""
    from ultralytics.nn.modules.conv import CBAM, Conv2, ConvTranspose, DWConvTranspose2d, Focus

    c1, c2 = 8, 16  # input and output channels
    x = torch.zeros(4, c1, 10, 10)  # BCHW

    # Run all modules not otherwise covered in tests
    DWConvTranspose2d(c1, c2)(x)
    ConvTranspose(c1, c2)(x)
    Focus(c1, c2)(x)
    CBAM(c1)(x)

    # Fuse ops
    m = Conv2(c1, c2)
    m.fuse_convs()
    m(x)


def test_nn_modules_block():
    """Test various blocks in neural network modules including C1, C3TR, BottleneckCSP, C3Ghost, and C3x."""
    from ultralytics.nn.modules.block import C1, C3TR, BottleneckCSP, C3Ghost, C3x

    c1, c2 = 8, 16  # input and output channels
    x = torch.zeros(4, c1, 10, 10)  # BCHW

    # Run all modules not otherwise covered in tests
    C1(c1, c2)(x)
    C3x(c1, c2)(x)
    C3TR(c1, c2)(x)
    C3Ghost(c1, c2)(x)
    BottleneckCSP(c1, c2)(x)


@pytest.mark.skipif(not ONLINE, reason="environment is offline")
def test_hub():
    """Test Ultralytics HUB functionalities (e.g. export formats, logout)."""
    from ultralytics.hub import export_fmts_hub, logout
    from ultralytics.hub.utils import smart_request

    export_fmts_hub()
    logout()
    smart_request("GET", "https://github.com", progress=True)


@pytest.fixture
def image():
    """Load and return an image from a predefined source using OpenCV."""
    return cv2.imread(str(SOURCE))


@pytest.mark.parametrize(
    "auto_augment, erasing, force_color_jitter",
    [
        (None, 0.0, False),
        ("randaugment", 0.5, True),
        ("augmix", 0.2, False),
        ("autoaugment", 0.0, True),
    ],
)
def test_classify_transforms_train(image, auto_augment, erasing, force_color_jitter):
    """Tests classification transforms during training with various augmentations to ensure proper functionality."""
    from ultralytics.data.augment import classify_augmentations

    transform = classify_augmentations(
        size=224,
        mean=(0.5, 0.5, 0.5),
        std=(0.5, 0.5, 0.5),
        scale=(0.08, 1.0),
        ratio=(3.0 / 4.0, 4.0 / 3.0),
        hflip=0.5,
        vflip=0.5,
        auto_augment=auto_augment,
        hsv_h=0.015,
        hsv_s=0.4,
        hsv_v=0.4,
        force_color_jitter=force_color_jitter,
        erasing=erasing,
    )

    transformed_image = transform(Image.fromarray(cv2.cvtColor(image, cv2.COLOR_BGR2RGB)))

    assert transformed_image.shape == (3, 224, 224)
    assert torch.is_tensor(transformed_image)
    assert transformed_image.dtype == torch.float32


@pytest.mark.slow
@pytest.mark.skipif(not ONLINE, reason="environment is offline")
def test_model_tune():
    """Tune YOLO model for performance improvement."""
    YOLO("yolov8n-pose.pt").tune(data="coco8-pose.yaml", plots=False, imgsz=32, epochs=1, iterations=2, device="cpu")
    YOLO("yolov8n-cls.pt").tune(data="imagenet10", plots=False, imgsz=32, epochs=1, iterations=2, device="cpu")


def test_model_embeddings():
    """Test YOLO model embeddings."""
    model_detect = YOLO(MODEL)
    model_segment = YOLO(WEIGHTS_DIR / "yolov8n-seg.pt")

    for batch in [SOURCE], [SOURCE, SOURCE]:  # test batch size 1 and 2
        assert len(model_detect.embed(source=batch, imgsz=32)) == len(batch)
        assert len(model_segment.embed(source=batch, imgsz=32)) == len(batch)


@pytest.mark.skipif(checks.IS_PYTHON_3_12, reason="YOLOWorld with CLIP is not supported in Python 3.12")
def test_yolo_world():
    """Tests YOLO world models with CLIP support, including detection and training scenarios."""
    model = YOLO("yolov8s-world.pt")  # no YOLOv8n-world model yet
    model.set_classes(["tree", "window"])
    model(SOURCE, conf=0.01)

    model = YOLO("yolov8s-worldv2.pt")  # no YOLOv8n-world model yet
    # Training from a pretrained model. Eval is included at the final stage of training.
    # Use dota8.yaml which has fewer categories to reduce the inference time of CLIP model
    model.train(
        data="dota8.yaml",
        epochs=1,
        imgsz=32,
        cache="disk",
        close_mosaic=1,
    )

    # test WorWorldTrainerFromScratch
    from ultralytics.models.yolo.world.train_world import WorldTrainerFromScratch

    model = YOLO("yolov8s-worldv2.yaml")  # no YOLOv8n-world model yet
    model.train(
        data={"train": {"yolo_data": ["dota8.yaml"]}, "val": {"yolo_data": ["dota8.yaml"]}},
        epochs=1,
        imgsz=32,
        cache="disk",
        close_mosaic=1,
        trainer=WorldTrainerFromScratch,
    )


def test_yolov10():
    """Test YOLOv10 model training, validation, and prediction steps with minimal configurations."""
    model = YOLO("yolov10n.yaml")
    # train/val/predict
    model.train(data="coco8.yaml", epochs=1, imgsz=32, close_mosaic=1, cache="disk")
    model.val(data="coco8.yaml", imgsz=32)
    model.predict(imgsz=32, save_txt=True, save_crop=True, augment=True)
    model(SOURCE)
>>>>>>> 9f22f451
<|MERGE_RESOLUTION|>--- conflicted
+++ resolved
@@ -1,4 +1,3 @@
-<<<<<<< HEAD
 # Ultralytics YOLO 🚀, AGPL-3.0 license
 
 import contextlib
@@ -96,7 +95,7 @@
         Image.open(SOURCE),  # PIL
         np.zeros((320, 640, 3), dtype=np.uint8),  # numpy
     ]
-    assert len(model(batch, imgsz=32, augment=True)) == len(batch)  # multiple sources in a batch
+    assert len(model(batch, imgsz=32)) == len(batch)  # multiple sources in a batch
 
 
 @pytest.mark.parametrize("model", MODELS)
@@ -584,592 +583,4 @@
     model.train(data="coco8.yaml", epochs=1, imgsz=32, close_mosaic=1, cache="disk")
     model.val(data="coco8.yaml", imgsz=32)
     model.predict(imgsz=32, save_txt=True, save_crop=True, augment=True)
-    model(SOURCE)
-=======
-# Ultralytics YOLO 🚀, AGPL-3.0 license
-
-import contextlib
-import urllib
-from copy import copy
-from pathlib import Path
-
-import cv2
-import numpy as np
-import pytest
-import torch
-import yaml
-from PIL import Image
-
-from tests import CFG, IS_TMP_WRITEABLE, MODEL, SOURCE, TMP
-from ultralytics import RTDETR, YOLO
-from ultralytics.cfg import MODELS, TASK2DATA, TASKS
-from ultralytics.data.build import load_inference_source
-from ultralytics.utils import (
-    ASSETS,
-    DEFAULT_CFG,
-    DEFAULT_CFG_PATH,
-    LOGGER,
-    ONLINE,
-    ROOT,
-    WEIGHTS_DIR,
-    WINDOWS,
-    checks,
-)
-from ultralytics.utils.downloads import download
-from ultralytics.utils.torch_utils import TORCH_1_9
-
-
-def test_model_forward():
-    """Test the forward pass of the YOLO model."""
-    model = YOLO(CFG)
-    model(source=None, imgsz=32, augment=True)  # also test no source and augment
-
-
-def test_model_methods():
-    """Test various methods and properties of the YOLO model to ensure correct functionality."""
-    model = YOLO(MODEL)
-
-    # Model methods
-    model.info(verbose=True, detailed=True)
-    model = model.reset_weights()
-    model = model.load(MODEL)
-    model.to("cpu")
-    model.fuse()
-    model.clear_callback("on_train_start")
-    model.reset_callbacks()
-
-    # Model properties
-    _ = model.names
-    _ = model.device
-    _ = model.transforms
-    _ = model.task_map
-
-
-def test_model_profile():
-    """Test profiling of the YOLO model with `profile=True` to assess performance and resource usage."""
-    from ultralytics.nn.tasks import DetectionModel
-
-    model = DetectionModel()  # build model
-    im = torch.randn(1, 3, 64, 64)  # requires min imgsz=64
-    _ = model.predict(im, profile=True)
-
-
-@pytest.mark.skipif(not IS_TMP_WRITEABLE, reason="directory is not writeable")
-def test_predict_txt():
-    """Tests YOLO predictions with file, directory, and pattern sources listed in a text file."""
-    txt_file = TMP / "sources.txt"
-    with open(txt_file, "w") as f:
-        for x in [ASSETS / "bus.jpg", ASSETS, ASSETS / "*", ASSETS / "**/*.jpg"]:
-            f.write(f"{x}\n")
-    _ = YOLO(MODEL)(source=txt_file, imgsz=32)
-
-
-@pytest.mark.parametrize("model_name", MODELS)
-def test_predict_img(model_name):
-    """Test YOLO model predictions on various image input types and sources, including online images."""
-    model = YOLO(WEIGHTS_DIR / model_name)
-    im = cv2.imread(str(SOURCE))  # uint8 numpy array
-    assert len(model(source=Image.open(SOURCE), save=True, verbose=True, imgsz=32)) == 1  # PIL
-    assert len(model(source=im, save=True, save_txt=True, imgsz=32)) == 1  # ndarray
-    assert len(model(torch.rand((2, 3, 32, 32)), imgsz=32)) == 2  # batch-size 2 Tensor, FP32 0.0-1.0 RGB order
-    assert len(model(source=[im, im], save=True, save_txt=True, imgsz=32)) == 2  # batch
-    assert len(list(model(source=[im, im], save=True, stream=True, imgsz=32))) == 2  # stream
-    assert len(model(torch.zeros(320, 640, 3).numpy().astype(np.uint8), imgsz=32)) == 1  # tensor to numpy
-    batch = [
-        str(SOURCE),  # filename
-        Path(SOURCE),  # Path
-        "https://github.com/ultralytics/assets/releases/download/v0.0.0/zidane.jpg" if ONLINE else SOURCE,  # URI
-        cv2.imread(str(SOURCE)),  # OpenCV
-        Image.open(SOURCE),  # PIL
-        np.zeros((320, 640, 3), dtype=np.uint8),  # numpy
-    ]
-    assert len(model(batch, imgsz=32)) == len(batch)  # multiple sources in a batch
-
-
-@pytest.mark.parametrize("model", MODELS)
-def test_predict_visualize(model):
-    """Test model prediction methods with 'visualize=True' to generate and display prediction visualizations."""
-    YOLO(WEIGHTS_DIR / model)(SOURCE, imgsz=32, visualize=True)
-
-
-def test_predict_grey_and_4ch():
-    """Test YOLO prediction on SOURCE converted to greyscale and 4-channel images with various filenames."""
-    im = Image.open(SOURCE)
-    directory = TMP / "im4"
-    directory.mkdir(parents=True, exist_ok=True)
-
-    source_greyscale = directory / "greyscale.jpg"
-    source_rgba = directory / "4ch.png"
-    source_non_utf = directory / "non_UTF_测试文件_tést_image.jpg"
-    source_spaces = directory / "image with spaces.jpg"
-
-    im.convert("L").save(source_greyscale)  # greyscale
-    im.convert("RGBA").save(source_rgba)  # 4-ch PNG with alpha
-    im.save(source_non_utf)  # non-UTF characters in filename
-    im.save(source_spaces)  # spaces in filename
-
-    # Inference
-    model = YOLO(MODEL)
-    for f in source_rgba, source_greyscale, source_non_utf, source_spaces:
-        for source in Image.open(f), cv2.imread(str(f)), f:
-            results = model(source, save=True, verbose=True, imgsz=32)
-            assert len(results) == 1  # verify that an image was run
-        f.unlink()  # cleanup
-
-
-@pytest.mark.slow
-@pytest.mark.skipif(not ONLINE, reason="environment is offline")
-def test_youtube():
-    """Test YOLO model on a YouTube video stream, handling potential network-related errors."""
-    model = YOLO(MODEL)
-    try:
-        model.predict("https://youtu.be/G17sBkb38XQ", imgsz=96, save=True)
-    # Handle internet connection errors and 'urllib.error.HTTPError: HTTP Error 429: Too Many Requests'
-    except (urllib.error.HTTPError, ConnectionError) as e:
-        LOGGER.warning(f"WARNING: YouTube Test Error: {e}")
-
-
-@pytest.mark.skipif(not ONLINE, reason="environment is offline")
-@pytest.mark.skipif(not IS_TMP_WRITEABLE, reason="directory is not writeable")
-def test_track_stream():
-    """
-    Tests streaming tracking on a short 10 frame video using ByteTrack tracker and different GMC methods.
-
-    Note imgsz=160 required for tracking for higher confidence and better matches.
-    """
-    video_url = "https://github.com/ultralytics/assets/releases/download/v0.0.0/decelera_portrait_min.mov"
-    model = YOLO(MODEL)
-    model.track(video_url, imgsz=160, tracker="bytetrack.yaml")
-    model.track(video_url, imgsz=160, tracker="botsort.yaml", save_frames=True)  # test frame saving also
-
-    # Test Global Motion Compensation (GMC) methods
-    for gmc in "orb", "sift", "ecc":
-        with open(ROOT / "cfg/trackers/botsort.yaml", encoding="utf-8") as f:
-            data = yaml.safe_load(f)
-        tracker = TMP / f"botsort-{gmc}.yaml"
-        data["gmc_method"] = gmc
-        with open(tracker, "w", encoding="utf-8") as f:
-            yaml.safe_dump(data, f)
-        model.track(video_url, imgsz=160, tracker=tracker)
-
-
-def test_val():
-    """Test the validation mode of the YOLO model."""
-    YOLO(MODEL).val(data="coco8.yaml", imgsz=32, save_hybrid=True)
-
-
-def test_train_scratch():
-    """Test training the YOLO model from scratch using the provided configuration."""
-    model = YOLO(CFG)
-    model.train(data="coco8.yaml", epochs=2, imgsz=32, cache="disk", batch=-1, close_mosaic=1, name="model")
-    model(SOURCE)
-
-
-def test_train_pretrained():
-    """Test training of the YOLO model starting from a pre-trained checkpoint."""
-    model = YOLO(WEIGHTS_DIR / "yolov8n-seg.pt")
-    model.train(data="coco8-seg.yaml", epochs=1, imgsz=32, cache="ram", copy_paste=0.5, mixup=0.5, name=0)
-    model(SOURCE)
-
-
-def test_all_model_yamls():
-    """Test YOLO model creation for all available YAML configurations in the `cfg/models` directory."""
-    for m in (ROOT / "cfg" / "models").rglob("*.yaml"):
-        if "rtdetr" in m.name:
-            if TORCH_1_9:  # torch<=1.8 issue - TypeError: __init__() got an unexpected keyword argument 'batch_first'
-                _ = RTDETR(m.name)(SOURCE, imgsz=640)  # must be 640
-        else:
-            YOLO(m.name)
-
-
-def test_workflow():
-    """Test the complete workflow including training, validation, prediction, and exporting."""
-    model = YOLO(MODEL)
-    model.train(data="coco8.yaml", epochs=1, imgsz=32, optimizer="SGD")
-    model.val(imgsz=32)
-    model.predict(SOURCE, imgsz=32)
-    model.export(format="torchscript")
-
-
-def test_predict_callback_and_setup():
-    """Test callback functionality during YOLO prediction setup and execution."""
-
-    def on_predict_batch_end(predictor):
-        """Callback function that handles operations at the end of a prediction batch."""
-        path, im0s, _ = predictor.batch
-        im0s = im0s if isinstance(im0s, list) else [im0s]
-        bs = [predictor.dataset.bs for _ in range(len(path))]
-        predictor.results = zip(predictor.results, im0s, bs)  # results is List[batch_size]
-
-    model = YOLO(MODEL)
-    model.add_callback("on_predict_batch_end", on_predict_batch_end)
-
-    dataset = load_inference_source(source=SOURCE)
-    bs = dataset.bs  # noqa access predictor properties
-    results = model.predict(dataset, stream=True, imgsz=160)  # source already setup
-    for r, im0, bs in results:
-        print("test_callback", im0.shape)
-        print("test_callback", bs)
-        boxes = r.boxes  # Boxes object for bbox outputs
-        print(boxes)
-
-
-@pytest.mark.parametrize("model", MODELS)
-def test_results(model):
-    """Ensure YOLO model predictions can be processed and printed in various formats."""
-    results = YOLO(WEIGHTS_DIR / model)([SOURCE, SOURCE], imgsz=160)
-    for r in results:
-        r = r.cpu().numpy()
-        print(r, len(r), r.path)  # print numpy attributes
-        r = r.to(device="cpu", dtype=torch.float32)
-        r.save_txt(txt_file=TMP / "runs/tests/label.txt", save_conf=True)
-        r.save_crop(save_dir=TMP / "runs/tests/crops/")
-        r.tojson(normalize=True)
-        r.plot(pil=True)
-        r.plot(conf=True, boxes=True)
-        print(r, len(r), r.path)  # print after methods
-
-
-def test_labels_and_crops():
-    """Test output from prediction args for saving YOLO detection labels and crops; ensures accurate saving."""
-    imgs = [SOURCE, ASSETS / "zidane.jpg"]
-    results = YOLO(WEIGHTS_DIR / "yolov8n.pt")(imgs, imgsz=160, save_txt=True, save_crop=True)
-    save_path = Path(results[0].save_dir)
-    for r in results:
-        im_name = Path(r.path).stem
-        cls_idxs = r.boxes.cls.int().tolist()
-        # Check label path
-        labels = save_path / f"labels/{im_name}.txt"
-        assert labels.exists()
-        # Check detections match label count
-        assert len(r.boxes.data) == len([line for line in labels.read_text().splitlines() if line])
-        # Check crops path and files
-        crop_dirs = list((save_path / "crops").iterdir())
-        crop_files = [f for p in crop_dirs for f in p.glob("*")]
-        # Crop directories match detections
-        assert all(r.names.get(c) in {d.name for d in crop_dirs} for c in cls_idxs)
-        # Same number of crops as detections
-        assert len([f for f in crop_files if im_name in f.name]) == len(r.boxes.data)
-
-
-@pytest.mark.skipif(not ONLINE, reason="environment is offline")
-def test_data_utils():
-    """Test utility functions in ultralytics/data/utils.py, including dataset stats and auto-splitting."""
-    from ultralytics.data.utils import HUBDatasetStats, autosplit
-    from ultralytics.utils.downloads import zip_directory
-
-    # from ultralytics.utils.files import WorkingDirectory
-    # with WorkingDirectory(ROOT.parent / 'tests'):
-
-    for task in TASKS:
-        file = Path(TASK2DATA[task]).with_suffix(".zip")  # i.e. coco8.zip
-        download(f"https://github.com/ultralytics/hub/raw/main/example_datasets/{file}", unzip=False, dir=TMP)
-        stats = HUBDatasetStats(TMP / file, task=task)
-        stats.get_json(save=True)
-        stats.process_images()
-
-    autosplit(TMP / "coco8")
-    zip_directory(TMP / "coco8/images/val")  # zip
-
-
-@pytest.mark.skipif(not ONLINE, reason="environment is offline")
-def test_data_converter():
-    """Test dataset conversion functions from COCO to YOLO format and class mappings."""
-    from ultralytics.data.converter import coco80_to_coco91_class, convert_coco
-
-    file = "instances_val2017.json"
-    download(f"https://github.com/ultralytics/assets/releases/download/v0.0.0/{file}", dir=TMP)
-    convert_coco(labels_dir=TMP, save_dir=TMP / "yolo_labels", use_segments=True, use_keypoints=False, cls91to80=True)
-    coco80_to_coco91_class()
-
-
-def test_data_annotator():
-    """Automatically annotate data using specified detection and segmentation models."""
-    from ultralytics.data.annotator import auto_annotate
-
-    auto_annotate(
-        ASSETS,
-        det_model=WEIGHTS_DIR / "yolov8n.pt",
-        sam_model=WEIGHTS_DIR / "mobile_sam.pt",
-        output_dir=TMP / "auto_annotate_labels",
-    )
-
-
-def test_events():
-    """Test event sending functionality."""
-    from ultralytics.hub.utils import Events
-
-    events = Events()
-    events.enabled = True
-    cfg = copy(DEFAULT_CFG)  # does not require deepcopy
-    cfg.mode = "test"
-    events(cfg)
-
-
-def test_cfg_init():
-    """Test configuration initialization utilities from the 'ultralytics.cfg' module."""
-    from ultralytics.cfg import check_dict_alignment, copy_default_cfg, smart_value
-
-    with contextlib.suppress(SyntaxError):
-        check_dict_alignment({"a": 1}, {"b": 2})
-    copy_default_cfg()
-    (Path.cwd() / DEFAULT_CFG_PATH.name.replace(".yaml", "_copy.yaml")).unlink(missing_ok=False)
-    [smart_value(x) for x in ["none", "true", "false"]]
-
-
-def test_utils_init():
-    """Test initialization utilities in the Ultralytics library."""
-    from ultralytics.utils import get_git_branch, get_git_origin_url, get_ubuntu_version, is_github_action_running
-
-    get_ubuntu_version()
-    is_github_action_running()
-    get_git_origin_url()
-    get_git_branch()
-
-
-def test_utils_checks():
-    """Test various utility checks for filenames, git status, requirements, image sizes, and versions."""
-    checks.check_yolov5u_filename("yolov5n.pt")
-    checks.git_describe(ROOT)
-    checks.check_requirements()  # check requirements.txt
-    checks.check_imgsz([600, 600], max_dim=1)
-    checks.check_imshow(warn=True)
-    checks.check_version("ultralytics", "8.0.0")
-    checks.print_args()
-
-
-@pytest.mark.skipif(WINDOWS, reason="Windows profiling is extremely slow (cause unknown)")
-def test_utils_benchmarks():
-    """Benchmark model performance using 'ProfileModels' from 'ultralytics.utils.benchmarks'."""
-    from ultralytics.utils.benchmarks import ProfileModels
-
-    ProfileModels(["yolov8n.yaml"], imgsz=32, min_time=1, num_timed_runs=3, num_warmup_runs=1).profile()
-
-
-def test_utils_torchutils():
-    """Test Torch utility functions including profiling and FLOP calculations."""
-    from ultralytics.nn.modules.conv import Conv
-    from ultralytics.utils.torch_utils import get_flops_with_torch_profiler, profile, time_sync
-
-    x = torch.randn(1, 64, 20, 20)
-    m = Conv(64, 64, k=1, s=2)
-
-    profile(x, [m], n=3)
-    get_flops_with_torch_profiler(m)
-    time_sync()
-
-
-@pytest.mark.slow
-@pytest.mark.skipif(not ONLINE, reason="environment is offline")
-def test_utils_downloads():
-    """Test file download utilities from ultralytics.utils.downloads."""
-    from ultralytics.utils.downloads import get_google_drive_file_info
-
-    get_google_drive_file_info("https://drive.google.com/file/d/1cqT-cJgANNrhIHCrEufUYhQ4RqiWG_lJ/view?usp=drive_link")
-
-
-def test_utils_ops():
-    """Test utility operations functions for coordinate transformation and normalization."""
-    from ultralytics.utils.ops import (
-        ltwh2xywh,
-        ltwh2xyxy,
-        make_divisible,
-        xywh2ltwh,
-        xywh2xyxy,
-        xywhn2xyxy,
-        xywhr2xyxyxyxy,
-        xyxy2ltwh,
-        xyxy2xywh,
-        xyxy2xywhn,
-        xyxyxyxy2xywhr,
-    )
-
-    make_divisible(17, torch.tensor([8]))
-
-    boxes = torch.rand(10, 4)  # xywh
-    torch.allclose(boxes, xyxy2xywh(xywh2xyxy(boxes)))
-    torch.allclose(boxes, xyxy2xywhn(xywhn2xyxy(boxes)))
-    torch.allclose(boxes, ltwh2xywh(xywh2ltwh(boxes)))
-    torch.allclose(boxes, xyxy2ltwh(ltwh2xyxy(boxes)))
-
-    boxes = torch.rand(10, 5)  # xywhr for OBB
-    boxes[:, 4] = torch.randn(10) * 30
-    torch.allclose(boxes, xyxyxyxy2xywhr(xywhr2xyxyxyxy(boxes)), rtol=1e-3)
-
-
-def test_utils_files():
-    """Test file handling utilities including file age, date, and paths with spaces."""
-    from ultralytics.utils.files import file_age, file_date, get_latest_run, spaces_in_path
-
-    file_age(SOURCE)
-    file_date(SOURCE)
-    get_latest_run(ROOT / "runs")
-
-    path = TMP / "path/with spaces"
-    path.mkdir(parents=True, exist_ok=True)
-    with spaces_in_path(path) as new_path:
-        print(new_path)
-
-
-@pytest.mark.slow
-def test_utils_patches_torch_save():
-    """Test torch_save backoff when _torch_save raises RuntimeError to ensure robustness."""
-    from unittest.mock import MagicMock, patch
-
-    from ultralytics.utils.patches import torch_save
-
-    mock = MagicMock(side_effect=RuntimeError)
-
-    with patch("ultralytics.utils.patches._torch_save", new=mock):
-        with pytest.raises(RuntimeError):
-            torch_save(torch.zeros(1), TMP / "test.pt")
-
-    assert mock.call_count == 4, "torch_save was not attempted the expected number of times"
-
-
-def test_nn_modules_conv():
-    """Test Convolutional Neural Network modules including CBAM, Conv2, and ConvTranspose."""
-    from ultralytics.nn.modules.conv import CBAM, Conv2, ConvTranspose, DWConvTranspose2d, Focus
-
-    c1, c2 = 8, 16  # input and output channels
-    x = torch.zeros(4, c1, 10, 10)  # BCHW
-
-    # Run all modules not otherwise covered in tests
-    DWConvTranspose2d(c1, c2)(x)
-    ConvTranspose(c1, c2)(x)
-    Focus(c1, c2)(x)
-    CBAM(c1)(x)
-
-    # Fuse ops
-    m = Conv2(c1, c2)
-    m.fuse_convs()
-    m(x)
-
-
-def test_nn_modules_block():
-    """Test various blocks in neural network modules including C1, C3TR, BottleneckCSP, C3Ghost, and C3x."""
-    from ultralytics.nn.modules.block import C1, C3TR, BottleneckCSP, C3Ghost, C3x
-
-    c1, c2 = 8, 16  # input and output channels
-    x = torch.zeros(4, c1, 10, 10)  # BCHW
-
-    # Run all modules not otherwise covered in tests
-    C1(c1, c2)(x)
-    C3x(c1, c2)(x)
-    C3TR(c1, c2)(x)
-    C3Ghost(c1, c2)(x)
-    BottleneckCSP(c1, c2)(x)
-
-
-@pytest.mark.skipif(not ONLINE, reason="environment is offline")
-def test_hub():
-    """Test Ultralytics HUB functionalities (e.g. export formats, logout)."""
-    from ultralytics.hub import export_fmts_hub, logout
-    from ultralytics.hub.utils import smart_request
-
-    export_fmts_hub()
-    logout()
-    smart_request("GET", "https://github.com", progress=True)
-
-
-@pytest.fixture
-def image():
-    """Load and return an image from a predefined source using OpenCV."""
-    return cv2.imread(str(SOURCE))
-
-
-@pytest.mark.parametrize(
-    "auto_augment, erasing, force_color_jitter",
-    [
-        (None, 0.0, False),
-        ("randaugment", 0.5, True),
-        ("augmix", 0.2, False),
-        ("autoaugment", 0.0, True),
-    ],
-)
-def test_classify_transforms_train(image, auto_augment, erasing, force_color_jitter):
-    """Tests classification transforms during training with various augmentations to ensure proper functionality."""
-    from ultralytics.data.augment import classify_augmentations
-
-    transform = classify_augmentations(
-        size=224,
-        mean=(0.5, 0.5, 0.5),
-        std=(0.5, 0.5, 0.5),
-        scale=(0.08, 1.0),
-        ratio=(3.0 / 4.0, 4.0 / 3.0),
-        hflip=0.5,
-        vflip=0.5,
-        auto_augment=auto_augment,
-        hsv_h=0.015,
-        hsv_s=0.4,
-        hsv_v=0.4,
-        force_color_jitter=force_color_jitter,
-        erasing=erasing,
-    )
-
-    transformed_image = transform(Image.fromarray(cv2.cvtColor(image, cv2.COLOR_BGR2RGB)))
-
-    assert transformed_image.shape == (3, 224, 224)
-    assert torch.is_tensor(transformed_image)
-    assert transformed_image.dtype == torch.float32
-
-
-@pytest.mark.slow
-@pytest.mark.skipif(not ONLINE, reason="environment is offline")
-def test_model_tune():
-    """Tune YOLO model for performance improvement."""
-    YOLO("yolov8n-pose.pt").tune(data="coco8-pose.yaml", plots=False, imgsz=32, epochs=1, iterations=2, device="cpu")
-    YOLO("yolov8n-cls.pt").tune(data="imagenet10", plots=False, imgsz=32, epochs=1, iterations=2, device="cpu")
-
-
-def test_model_embeddings():
-    """Test YOLO model embeddings."""
-    model_detect = YOLO(MODEL)
-    model_segment = YOLO(WEIGHTS_DIR / "yolov8n-seg.pt")
-
-    for batch in [SOURCE], [SOURCE, SOURCE]:  # test batch size 1 and 2
-        assert len(model_detect.embed(source=batch, imgsz=32)) == len(batch)
-        assert len(model_segment.embed(source=batch, imgsz=32)) == len(batch)
-
-
-@pytest.mark.skipif(checks.IS_PYTHON_3_12, reason="YOLOWorld with CLIP is not supported in Python 3.12")
-def test_yolo_world():
-    """Tests YOLO world models with CLIP support, including detection and training scenarios."""
-    model = YOLO("yolov8s-world.pt")  # no YOLOv8n-world model yet
-    model.set_classes(["tree", "window"])
-    model(SOURCE, conf=0.01)
-
-    model = YOLO("yolov8s-worldv2.pt")  # no YOLOv8n-world model yet
-    # Training from a pretrained model. Eval is included at the final stage of training.
-    # Use dota8.yaml which has fewer categories to reduce the inference time of CLIP model
-    model.train(
-        data="dota8.yaml",
-        epochs=1,
-        imgsz=32,
-        cache="disk",
-        close_mosaic=1,
-    )
-
-    # test WorWorldTrainerFromScratch
-    from ultralytics.models.yolo.world.train_world import WorldTrainerFromScratch
-
-    model = YOLO("yolov8s-worldv2.yaml")  # no YOLOv8n-world model yet
-    model.train(
-        data={"train": {"yolo_data": ["dota8.yaml"]}, "val": {"yolo_data": ["dota8.yaml"]}},
-        epochs=1,
-        imgsz=32,
-        cache="disk",
-        close_mosaic=1,
-        trainer=WorldTrainerFromScratch,
-    )
-
-
-def test_yolov10():
-    """Test YOLOv10 model training, validation, and prediction steps with minimal configurations."""
-    model = YOLO("yolov10n.yaml")
-    # train/val/predict
-    model.train(data="coco8.yaml", epochs=1, imgsz=32, close_mosaic=1, cache="disk")
-    model.val(data="coco8.yaml", imgsz=32)
-    model.predict(imgsz=32, save_txt=True, save_crop=True, augment=True)
-    model(SOURCE)
->>>>>>> 9f22f451
+    model(SOURCE)