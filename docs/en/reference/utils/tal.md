--- conflicted
+++ resolved
@@ -1,41 +1,3 @@
-<<<<<<< HEAD
----
-description: Explore the TaskAlignedAssigner in Ultralytics YOLO. Learn about the TaskAlignedMetric and its applications in object detection.
-keywords: Ultralytics, YOLO, TaskAlignedAssigner, object detection, machine learning, AI, Tal.py, PyTorch
----
-
-# Reference for `ultralytics/utils/tal.py`
-
-!!! Note
-
-    This file is available at [https://github.com/ultralytics/ultralytics/blob/main/ultralytics/utils/tal.py](https://github.com/ultralytics/ultralytics/blob/main/ultralytics/utils/tal.py). If you spot a problem please help fix it by [contributing](https://docs.ultralytics.com/help/contributing/) a [Pull Request](https://github.com/ultralytics/ultralytics/edit/main/ultralytics/utils/tal.py) 🛠️. Thank you 🙏!
-
-<br><br>
-
-## ::: ultralytics.utils.tal.TaskAlignedAssigner
-
-<br><br>
-
-## ::: ultralytics.utils.tal.RotatedTaskAlignedAssigner
-
-<br><br>
-
-## ::: ultralytics.utils.tal.make_anchors
-
-<br><br>
-
-## ::: ultralytics.utils.tal.dist2bbox
-
-<br><br>
-
-## ::: ultralytics.utils.tal.bbox2dist
-
-<br><br>
-
-## ::: ultralytics.utils.tal.dist2rbox
-
-<br><br>
-=======
 ---
 description: Explore the TaskAlignedAssigner in Ultralytics YOLO. Learn about the TaskAlignedMetric and its applications in object detection.
 keywords: Ultralytics, YOLO, TaskAlignedAssigner, object detection, machine learning, AI, Tal.py, PyTorch
@@ -71,5 +33,4 @@
 
 ## ::: ultralytics.utils.tal.dist2rbox
 
-<br><br>
->>>>>>> 9f22f451
+<br><br>