--- conflicted
+++ resolved
@@ -1,29 +1,3 @@
-<<<<<<< HEAD
----
-description: Explore YOLO model benchmarking for speed and accuracy with formats like PyTorch, ONNX, TensorRT, and more. Detailed profiling & usage guides.
-keywords: YOLO, model benchmarking, ONNX, TensorRT, PyTorch, TensorFlow, CoreML, profiling, Ultralytics, model performance
----
-
-# Reference for `ultralytics/utils/benchmarks.py`
-
-!!! Note
-
-    This file is available at [https://github.com/ultralytics/ultralytics/blob/main/ultralytics/utils/benchmarks.py](https://github.com/ultralytics/ultralytics/blob/main/ultralytics/utils/benchmarks.py). If you spot a problem please help fix it by [contributing](https://docs.ultralytics.com/help/contributing/) a [Pull Request](https://github.com/ultralytics/ultralytics/edit/main/ultralytics/utils/benchmarks.py) 🛠️. Thank you 🙏!
-
-<br><br>
-
-## ::: ultralytics.utils.benchmarks.RF100Benchmark
-
-<br><br>
-
-## ::: ultralytics.utils.benchmarks.ProfileModels
-
-<br><br>
-
-## ::: ultralytics.utils.benchmarks.benchmark
-
-<br><br>
-=======
 ---
 description: Explore YOLO model benchmarking for speed and accuracy with formats like PyTorch, ONNX, TensorRT, and more. Detailed profiling & usage guides.
 keywords: YOLO, model benchmarking, ONNX, TensorRT, PyTorch, TensorFlow, CoreML, profiling, Ultralytics, model performance
@@ -47,5 +21,4 @@
 
 ## ::: ultralytics.utils.benchmarks.benchmark
 
-<br><br>
->>>>>>> 9f22f451
+<br><br>