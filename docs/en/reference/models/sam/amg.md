<<<<<<< HEAD
---
description: Explore the detailed API reference for Ultralytics SAM/AMG models, including functions for mask stability scores, crop box generation, and more.
keywords: Ultralytics, SAM, AMG, API Reference, models, mask stability, crop boxes, data processing, YOLO
---

# Reference for `ultralytics/models/sam/amg.py`

!!! Note

    This file is available at [https://github.com/ultralytics/ultralytics/blob/main/ultralytics/models/sam/amg.py](https://github.com/ultralytics/ultralytics/blob/main/ultralytics/models/sam/amg.py). If you spot a problem please help fix it by [contributing](https://docs.ultralytics.com/help/contributing/) a [Pull Request](https://github.com/ultralytics/ultralytics/edit/main/ultralytics/models/sam/amg.py) 🛠️. Thank you 🙏!

<br><br>

## ::: ultralytics.models.sam.amg.is_box_near_crop_edge

<br><br>

## ::: ultralytics.models.sam.amg.batch_iterator

<br><br>

## ::: ultralytics.models.sam.amg.calculate_stability_score

<br><br>

## ::: ultralytics.models.sam.amg.build_point_grid

<br><br>

## ::: ultralytics.models.sam.amg.build_all_layer_point_grids

<br><br>

## ::: ultralytics.models.sam.amg.generate_crop_boxes

<br><br>

## ::: ultralytics.models.sam.amg.uncrop_boxes_xyxy

<br><br>

## ::: ultralytics.models.sam.amg.uncrop_points

<br><br>

## ::: ultralytics.models.sam.amg.uncrop_masks

<br><br>

## ::: ultralytics.models.sam.amg.remove_small_regions

<br><br>

## ::: ultralytics.models.sam.amg.batched_mask_to_box

<br><br>
=======
---
description: Explore the detailed API reference for Ultralytics SAM/AMG models, including functions for mask stability scores, crop box generation, and more.
keywords: Ultralytics, SAM, AMG, API Reference, models, mask stability, crop boxes, data processing, YOLO
---

# Reference for `ultralytics/models/sam/amg.py`

!!! Note

    This file is available at [https://github.com/ultralytics/ultralytics/blob/main/ultralytics/models/sam/amg.py](https://github.com/ultralytics/ultralytics/blob/main/ultralytics/models/sam/amg.py). If you spot a problem please help fix it by [contributing](https://docs.ultralytics.com/help/contributing/) a [Pull Request](https://github.com/ultralytics/ultralytics/edit/main/ultralytics/models/sam/amg.py) 🛠️. Thank you 🙏!

<br>

## ::: ultralytics.models.sam.amg.is_box_near_crop_edge

<br><br><hr><br>

## ::: ultralytics.models.sam.amg.batch_iterator

<br><br><hr><br>

## ::: ultralytics.models.sam.amg.calculate_stability_score

<br><br><hr><br>

## ::: ultralytics.models.sam.amg.build_point_grid

<br><br><hr><br>

## ::: ultralytics.models.sam.amg.build_all_layer_point_grids

<br><br><hr><br>

## ::: ultralytics.models.sam.amg.generate_crop_boxes

<br><br><hr><br>

## ::: ultralytics.models.sam.amg.uncrop_boxes_xyxy

<br><br><hr><br>

## ::: ultralytics.models.sam.amg.uncrop_points

<br><br><hr><br>

## ::: ultralytics.models.sam.amg.uncrop_masks

<br><br><hr><br>

## ::: ultralytics.models.sam.amg.remove_small_regions

<br><br><hr><br>

## ::: ultralytics.models.sam.amg.batched_mask_to_box

<br><br>
>>>>>>> 9f22f451
<|MERGE_RESOLUTION|>--- conflicted
+++ resolved
@@ -1,61 +1,3 @@
-<<<<<<< HEAD
----
-description: Explore the detailed API reference for Ultralytics SAM/AMG models, including functions for mask stability scores, crop box generation, and more.
-keywords: Ultralytics, SAM, AMG, API Reference, models, mask stability, crop boxes, data processing, YOLO
----
-
-# Reference for `ultralytics/models/sam/amg.py`
-
-!!! Note
-
-    This file is available at [https://github.com/ultralytics/ultralytics/blob/main/ultralytics/models/sam/amg.py](https://github.com/ultralytics/ultralytics/blob/main/ultralytics/models/sam/amg.py). If you spot a problem please help fix it by [contributing](https://docs.ultralytics.com/help/contributing/) a [Pull Request](https://github.com/ultralytics/ultralytics/edit/main/ultralytics/models/sam/amg.py) 🛠️. Thank you 🙏!
-
-<br><br>
-
-## ::: ultralytics.models.sam.amg.is_box_near_crop_edge
-
-<br><br>
-
-## ::: ultralytics.models.sam.amg.batch_iterator
-
-<br><br>
-
-## ::: ultralytics.models.sam.amg.calculate_stability_score
-
-<br><br>
-
-## ::: ultralytics.models.sam.amg.build_point_grid
-
-<br><br>
-
-## ::: ultralytics.models.sam.amg.build_all_layer_point_grids
-
-<br><br>
-
-## ::: ultralytics.models.sam.amg.generate_crop_boxes
-
-<br><br>
-
-## ::: ultralytics.models.sam.amg.uncrop_boxes_xyxy
-
-<br><br>
-
-## ::: ultralytics.models.sam.amg.uncrop_points
-
-<br><br>
-
-## ::: ultralytics.models.sam.amg.uncrop_masks
-
-<br><br>
-
-## ::: ultralytics.models.sam.amg.remove_small_regions
-
-<br><br>
-
-## ::: ultralytics.models.sam.amg.batched_mask_to_box
-
-<br><br>
-=======
 ---
 description: Explore the detailed API reference for Ultralytics SAM/AMG models, including functions for mask stability scores, crop box generation, and more.
 keywords: Ultralytics, SAM, AMG, API Reference, models, mask stability, crop boxes, data processing, YOLO
@@ -111,5 +53,4 @@
 
 ## ::: ultralytics.models.sam.amg.batched_mask_to_box
 
-<br><br>
->>>>>>> 9f22f451
+<br><br>