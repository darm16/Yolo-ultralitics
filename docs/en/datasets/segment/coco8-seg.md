--- conflicted
+++ resolved
@@ -1,129 +1,3 @@
-<<<<<<< HEAD
----
-comments: true
-description: Discover the versatile and manageable COCO8-Seg dataset by Ultralytics, ideal for testing and debugging segmentation models or new detection approaches.
-keywords: COCO8-Seg, Ultralytics, segmentation dataset, YOLOv8, COCO 2017, model training, computer vision, dataset configuration
----
-
-# COCO8-Seg Dataset
-
-## Introduction
-
-[Ultralytics](https://ultralytics.com) COCO8-Seg is a small, but versatile instance segmentation dataset composed of the first 8 images of the COCO train 2017 set, 4 for training and 4 for validation. This dataset is ideal for testing and debugging segmentation models, or for experimenting with new detection approaches. With 8 images, it is small enough to be easily manageable, yet diverse enough to test training pipelines for errors and act as a sanity check before training larger datasets.
-
-This dataset is intended for use with Ultralytics [HUB](https://hub.ultralytics.com) and [YOLOv8](https://github.com/ultralytics/ultralytics).
-
-## Dataset YAML
-
-A YAML (Yet Another Markup Language) file is used to define the dataset configuration. It contains information about the dataset's paths, classes, and other relevant information. In the case of the COCO8-Seg dataset, the `coco8-seg.yaml` file is maintained at [https://github.com/ultralytics/ultralytics/blob/main/ultralytics/cfg/datasets/coco8-seg.yaml](https://github.com/ultralytics/ultralytics/blob/main/ultralytics/cfg/datasets/coco8-seg.yaml).
-
-!!! Example "ultralytics/cfg/datasets/coco8-seg.yaml"
-
-    ```yaml
-    --8<-- "ultralytics/cfg/datasets/coco8-seg.yaml"
-    ```
-
-## Usage
-
-To train a YOLOv8n-seg model on the COCO8-Seg dataset for 100 epochs with an image size of 640, you can use the following code snippets. For a comprehensive list of available arguments, refer to the model [Training](../../modes/train.md) page.
-
-!!! Example "Train Example"
-
-    === "Python"
-
-        ```python
-        from ultralytics import YOLO
-
-        # Load a model
-        model = YOLO("yolov8n-seg.pt")  # load a pretrained model (recommended for training)
-
-        # Train the model
-        results = model.train(data="coco8-seg.yaml", epochs=100, imgsz=640)
-        ```
-
-    === "CLI"
-
-        ```bash
-        # Start training from a pretrained *.pt model
-        yolo detect train data=coco8-seg.yaml model=yolov8n-seg.pt epochs=100 imgsz=640
-        ```
-
-## Sample Images and Annotations
-
-Here are some examples of images from the COCO8-Seg dataset, along with their corresponding annotations:
-
-<img src="https://user-images.githubusercontent.com/26833433/236818387-f7bde7df-caaa-46d1-8341-1f7504cd11a1.jpg" alt="Dataset sample image" width="800">
-
-- **Mosaiced Image**: This image demonstrates a training batch composed of mosaiced dataset images. Mosaicing is a technique used during training that combines multiple images into a single image to increase the variety of objects and scenes within each training batch. This helps improve the model's ability to generalize to different object sizes, aspect ratios, and contexts.
-
-The example showcases the variety and complexity of the images in the COCO8-Seg dataset and the benefits of using mosaicing during the training process.
-
-## Citations and Acknowledgments
-
-If you use the COCO dataset in your research or development work, please cite the following paper:
-
-!!! Quote ""
-
-    === "BibTeX"
-
-        ```bibtex
-        @misc{lin2015microsoft,
-              title={Microsoft COCO: Common Objects in Context},
-              author={Tsung-Yi Lin and Michael Maire and Serge Belongie and Lubomir Bourdev and Ross Girshick and James Hays and Pietro Perona and Deva Ramanan and C. Lawrence Zitnick and Piotr Dollár},
-              year={2015},
-              eprint={1405.0312},
-              archivePrefix={arXiv},
-              primaryClass={cs.CV}
-        }
-        ```
-
-We would like to acknowledge the COCO Consortium for creating and maintaining this valuable resource for the computer vision community. For more information about the COCO dataset and its creators, visit the [COCO dataset website](https://cocodataset.org/#home).
-
-## FAQ
-
-### What is the COCO8-Seg dataset, and how is it used in Ultralytics YOLOv8?
-
-The **COCO8-Seg dataset** is a compact instance segmentation dataset by Ultralytics, consisting of the first 8 images from the COCO train 2017 set—4 images for training and 4 for validation. This dataset is tailored for testing and debugging segmentation models or experimenting with new detection methods. It is particularly useful with Ultralytics [YOLOv8](https://github.com/ultralytics/ultralytics) and [HUB](https://hub.ultralytics.com) for rapid iteration and pipeline error-checking before scaling to larger datasets. For detailed usage, refer to the model [Training](../../modes/train.md) page.
-
-### How can I train a YOLOv8n-seg model using the COCO8-Seg dataset?
-
-To train a **YOLOv8n-seg** model on the COCO8-Seg dataset for 100 epochs with an image size of 640, you can use Python or CLI commands. Here's a quick example:
-
-!!! Example "Train Example"
-
-    === "Python"
-    
-        ```python
-        from ultralytics import YOLO
-
-        # Load a model
-        model = YOLO("yolov8n-seg.pt")  # Load a pretrained model (recommended for training)
-
-        # Train the model
-        results = model.train(data="coco8-seg.yaml", epochs=100, imgsz=640)
-        ```
-
-    === "CLI"
-    
-        ```bash
-        # Start training from a pretrained *.pt model
-        yolo detect train data=coco8-seg.yaml model=yolov8n.pt epochs=100 imgsz=640
-        ```
-
-For a thorough explanation of available arguments and configuration options, you can check the [Training](../../modes/train.md) documentation.
-
-### Why is the COCO8-Seg dataset important for model development and debugging?
-
-The **COCO8-Seg dataset** is ideal for its manageability and diversity within a small size. It consists of only 8 images, providing a quick way to test and debug segmentation models or new detection approaches without the overhead of larger datasets. This makes it an efficient tool for sanity checks and pipeline error identification before committing to extensive training on large datasets. Learn more about dataset formats [here](https://docs.ultralytics.com/datasets/segment).
-
-### Where can I find the YAML configuration file for the COCO8-Seg dataset?
-
-The YAML configuration file for the **COCO8-Seg dataset** is available in the Ultralytics repository. You can access the file directly [here](https://github.com/ultralytics/ultralytics/blob/main/ultralytics/cfg/datasets/coco8-seg.yaml). The YAML file includes essential information about dataset paths, classes, and configuration settings required for model training and validation.
-
-### What are some benefits of using mosaicing during training with the COCO8-Seg dataset?
-
-Using **mosaicing** during training helps increase the diversity and variety of objects and scenes in each training batch. This technique combines multiple images into a single composite image, enhancing the model's ability to generalize to different object sizes, aspect ratios, and contexts within the scene. Mosaicing is beneficial for improving a model's robustness and accuracy, especially when working with small datasets like COCO8-Seg. For an example of mosaiced images, see the [Sample Images and Annotations](#sample-images-and-annotations) section.
-=======
 ---
 comments: true
 description: Discover the versatile and manageable COCO8-Seg dataset by Ultralytics, ideal for testing and debugging segmentation models or new detection approaches.
@@ -247,5 +121,4 @@
 
 ### What are some benefits of using mosaicing during training with the COCO8-Seg dataset?
 
-Using **mosaicing** during training helps increase the diversity and variety of objects and scenes in each training batch. This technique combines multiple images into a single composite image, enhancing the model's ability to generalize to different object sizes, aspect ratios, and contexts within the scene. Mosaicing is beneficial for improving a model's robustness and accuracy, especially when working with small datasets like COCO8-Seg. For an example of mosaiced images, see the [Sample Images and Annotations](#sample-images-and-annotations) section.
->>>>>>> 9f22f451
+Using **mosaicing** during training helps increase the diversity and variety of objects and scenes in each training batch. This technique combines multiple images into a single composite image, enhancing the model's ability to generalize to different object sizes, aspect ratios, and contexts within the scene. Mosaicing is beneficial for improving a model's robustness and accuracy, especially when working with small datasets like COCO8-Seg. For an example of mosaiced images, see the [Sample Images and Annotations](#sample-images-and-annotations) section.