<<<<<<< HEAD
---
comments: true
description: Discover ImageNet10 a compact version of ImageNet for rapid model testing and CI checks. Perfect for quick evaluations in computer vision tasks.
keywords: ImageNet10, ImageNet, Ultralytics, CI tests, sanity checks, training pipelines, computer vision, deep learning, dataset
---

# ImageNet10 Dataset

The [ImageNet10](https://github.com/ultralytics/assets/releases/download/v0.0.0/imagenet10.zip) dataset is a small-scale subset of the [ImageNet](https://www.image-net.org/) database, developed by [Ultralytics](https://ultralytics.com) and designed for CI tests, sanity checks, and fast testing of training pipelines. This dataset is composed of the first image in the training set and the first image from the validation set of the first 10 classes in ImageNet. Although significantly smaller, it retains the structure and diversity of the original ImageNet dataset.

## Key Features

- ImageNet10 is a compact version of ImageNet, with 20 images representing the first 10 classes of the original dataset.
- The dataset is organized according to the WordNet hierarchy, mirroring the structure of the full ImageNet dataset.
- It is ideally suited for CI tests, sanity checks, and rapid testing of training pipelines in computer vision tasks.
- Although not designed for model benchmarking, it can provide a quick indication of a model's basic functionality and correctness.

## Dataset Structure

The ImageNet10 dataset, like the original ImageNet, is organized using the WordNet hierarchy. Each of the 10 classes in ImageNet10 is described by a synset (a collection of synonymous terms). The images in ImageNet10 are annotated with one or more synsets, providing a compact resource for testing models to recognize various objects and their relationships.

## Applications

The ImageNet10 dataset is useful for quickly testing and debugging computer vision models and pipelines. Its small size allows for rapid iteration, making it ideal for continuous integration tests and sanity checks. It can also be used for fast preliminary testing of new models or changes to existing models before moving on to full-scale testing with the complete ImageNet dataset.

## Usage

To test a deep learning model on the ImageNet10 dataset with an image size of 224x224, you can use the following code snippets. For a comprehensive list of available arguments, refer to the model [Training](../../modes/train.md) page.

!!! Example "Test Example"

    === "Python"

        ```python
        from ultralytics import YOLO

        # Load a model
        model = YOLO("yolov8n-cls.pt")  # load a pretrained model (recommended for training)

        # Train the model
        results = model.train(data="imagenet10", epochs=5, imgsz=224)
        ```

    === "CLI"

        ```bash
        # Start training from a pretrained *.pt model
        yolo train data=imagenet10 model=yolov8n-cls.pt epochs=5 imgsz=224
        ```

## Sample Images and Annotations

The ImageNet10 dataset contains a subset of images from the original ImageNet dataset. These images are chosen to represent the first 10 classes in the dataset, providing a diverse yet compact dataset for quick testing and evaluation.

![Dataset sample images](https://user-images.githubusercontent.com/26833433/239689723-16f9b4a7-becc-4deb-b875-d3e5c28eb03b.png) The example showcases the variety and complexity of the images in the ImageNet10 dataset, highlighting its usefulness for sanity checks and quick testing of computer vision models.

## Citations and Acknowledgments

If you use the ImageNet10 dataset in your research or development work, please cite the original ImageNet paper:

!!! Quote ""

    === "BibTeX"

        ```bibtex
        @article{ILSVRC15,
                 author = {Olga Russakovsky and Jia Deng and Hao Su and Jonathan Krause and Sanjeev Satheesh and Sean Ma and Zhiheng Huang and Andrej Karpathy and Aditya Khosla and Michael Bernstein and Alexander C. Berg and Li Fei-Fei},
                 title={ImageNet Large Scale Visual Recognition Challenge},
                 year={2015},
                 journal={International Journal of Computer Vision (IJCV)},
                 volume={115},
                 number={3},
                 pages={211-252}
        }
        ```

We would like to acknowledge the ImageNet team, led by Olga Russakovsky, Jia Deng, and Li Fei-Fei, for creating and maintaining the ImageNet dataset. The ImageNet10 dataset, while a compact subset, is a valuable resource for quick testing and debugging in the machine learning and computer vision research community. For more information about the ImageNet dataset and its creators, visit the [ImageNet website](https://www.image-net.org/).

## FAQ

### What is the ImageNet10 dataset and how is it different from the full ImageNet dataset?

The [ImageNet10](https://github.com/ultralytics/assets/releases/download/v0.0.0/imagenet10.zip) dataset is a compact subset of the original [ImageNet](https://www.image-net.org/) database, created by Ultralytics for rapid CI tests, sanity checks, and training pipeline evaluations. ImageNet10 comprises only 20 images, representing the first image in the training and validation sets of the first 10 classes in ImageNet. Despite its small size, it maintains the structure and diversity of the full dataset, making it ideal for quick testing but not for benchmarking models.

### How can I use the ImageNet10 dataset to test my deep learning model?

To test your deep learning model on the ImageNet10 dataset with an image size of 224x224, use the following code snippets.

!!! Example "Test Example"

    === "Python"

        ```python
        from ultralytics import YOLO

        # Load a model
        model = YOLO("yolov8n-cls.pt")  # load a pretrained model (recommended for training)

        # Train the model
        results = model.train(data="imagenet10", epochs=5, imgsz=224)
        ```

    === "CLI"

        ```bash
        # Start training from a pretrained *.pt model
        yolo train data=imagenet10 model=yolov8n-cls.pt epochs=5 imgsz=224
        ```

Refer to the [Training](../../modes/train.md) page for a comprehensive list of available arguments.

### Why should I use the ImageNet10 dataset for CI tests and sanity checks?

The ImageNet10 dataset is designed specifically for CI tests, sanity checks, and quick evaluations in deep learning pipelines. Its small size allows for rapid iteration and testing, making it perfect for continuous integration processes where speed is crucial. By maintaining the structural complexity and diversity of the original ImageNet dataset, ImageNet10 provides a reliable indication of a model's basic functionality and correctness without the overhead of processing a large dataset.

### What are the main features of the ImageNet10 dataset?

The ImageNet10 dataset has several key features:

- **Compact Size**: With only 20 images, it allows for rapid testing and debugging.
- **Structured Organization**: Follows the WordNet hierarchy, similar to the full ImageNet dataset.
- **CI and Sanity Checks**: Ideally suited for continuous integration tests and sanity checks.
- **Not for Benchmarking**: While useful for quick model evaluations, it is not designed for extensive benchmarking.

### Where can I download the ImageNet10 dataset?

You can download the ImageNet10 dataset from the [Ultralytics GitHub releases page](https://github.com/ultralytics/assets/releases/download/v0.0.0/imagenet10.zip). For more detailed information about its structure and applications, refer to the [ImageNet10 Dataset](imagenet10.md) page.
=======
---
comments: true
description: Discover ImageNet10 a compact version of ImageNet for rapid model testing and CI checks. Perfect for quick evaluations in computer vision tasks.
keywords: ImageNet10, ImageNet, Ultralytics, CI tests, sanity checks, training pipelines, computer vision, deep learning, dataset
---

# ImageNet10 Dataset

The [ImageNet10](https://github.com/ultralytics/assets/releases/download/v0.0.0/imagenet10.zip) dataset is a small-scale subset of the [ImageNet](https://www.image-net.org/) database, developed by [Ultralytics](https://ultralytics.com) and designed for CI tests, sanity checks, and fast testing of training pipelines. This dataset is composed of the first image in the training set and the first image from the validation set of the first 10 classes in ImageNet. Although significantly smaller, it retains the structure and diversity of the original ImageNet dataset.

## Key Features

- ImageNet10 is a compact version of ImageNet, with 20 images representing the first 10 classes of the original dataset.
- The dataset is organized according to the WordNet hierarchy, mirroring the structure of the full ImageNet dataset.
- It is ideally suited for CI tests, sanity checks, and rapid testing of training pipelines in computer vision tasks.
- Although not designed for model benchmarking, it can provide a quick indication of a model's basic functionality and correctness.

## Dataset Structure

The ImageNet10 dataset, like the original ImageNet, is organized using the WordNet hierarchy. Each of the 10 classes in ImageNet10 is described by a synset (a collection of synonymous terms). The images in ImageNet10 are annotated with one or more synsets, providing a compact resource for testing models to recognize various objects and their relationships.

## Applications

The ImageNet10 dataset is useful for quickly testing and debugging computer vision models and pipelines. Its small size allows for rapid iteration, making it ideal for continuous integration tests and sanity checks. It can also be used for fast preliminary testing of new models or changes to existing models before moving on to full-scale testing with the complete ImageNet dataset.

## Usage

To test a deep learning model on the ImageNet10 dataset with an image size of 224x224, you can use the following code snippets. For a comprehensive list of available arguments, refer to the model [Training](../../modes/train.md) page.

!!! Example "Test Example"

    === "Python"

        ```python
        from ultralytics import YOLO

        # Load a model
        model = YOLO("yolov8n-cls.pt")  # load a pretrained model (recommended for training)

        # Train the model
        results = model.train(data="imagenet10", epochs=5, imgsz=224)
        ```

    === "CLI"

        ```bash
        # Start training from a pretrained *.pt model
        yolo classify train data=imagenet10 model=yolov8n-cls.pt epochs=5 imgsz=224
        ```

## Sample Images and Annotations

The ImageNet10 dataset contains a subset of images from the original ImageNet dataset. These images are chosen to represent the first 10 classes in the dataset, providing a diverse yet compact dataset for quick testing and evaluation.

![Dataset sample images](https://user-images.githubusercontent.com/26833433/239689723-16f9b4a7-becc-4deb-b875-d3e5c28eb03b.png) The example showcases the variety and complexity of the images in the ImageNet10 dataset, highlighting its usefulness for sanity checks and quick testing of computer vision models.

## Citations and Acknowledgments

If you use the ImageNet10 dataset in your research or development work, please cite the original ImageNet paper:

!!! Quote ""

    === "BibTeX"

        ```bibtex
        @article{ILSVRC15,
                 author = {Olga Russakovsky and Jia Deng and Hao Su and Jonathan Krause and Sanjeev Satheesh and Sean Ma and Zhiheng Huang and Andrej Karpathy and Aditya Khosla and Michael Bernstein and Alexander C. Berg and Li Fei-Fei},
                 title={ImageNet Large Scale Visual Recognition Challenge},
                 year={2015},
                 journal={International Journal of Computer Vision (IJCV)},
                 volume={115},
                 number={3},
                 pages={211-252}
        }
        ```

We would like to acknowledge the ImageNet team, led by Olga Russakovsky, Jia Deng, and Li Fei-Fei, for creating and maintaining the ImageNet dataset. The ImageNet10 dataset, while a compact subset, is a valuable resource for quick testing and debugging in the machine learning and computer vision research community. For more information about the ImageNet dataset and its creators, visit the [ImageNet website](https://www.image-net.org/).

## FAQ

### What is the ImageNet10 dataset and how is it different from the full ImageNet dataset?

The [ImageNet10](https://github.com/ultralytics/assets/releases/download/v0.0.0/imagenet10.zip) dataset is a compact subset of the original [ImageNet](https://www.image-net.org/) database, created by Ultralytics for rapid CI tests, sanity checks, and training pipeline evaluations. ImageNet10 comprises only 20 images, representing the first image in the training and validation sets of the first 10 classes in ImageNet. Despite its small size, it maintains the structure and diversity of the full dataset, making it ideal for quick testing but not for benchmarking models.

### How can I use the ImageNet10 dataset to test my deep learning model?

To test your deep learning model on the ImageNet10 dataset with an image size of 224x224, use the following code snippets.

!!! Example "Test Example"

    === "Python"

        ```python
        from ultralytics import YOLO

        # Load a model
        model = YOLO("yolov8n-cls.pt")  # load a pretrained model (recommended for training)

        # Train the model
        results = model.train(data="imagenet10", epochs=5, imgsz=224)
        ```

    === "CLI"

        ```bash
        # Start training from a pretrained *.pt model
        yolo classify train data=imagenet10 model=yolov8n-cls.pt epochs=5 imgsz=224
        ```

Refer to the [Training](../../modes/train.md) page for a comprehensive list of available arguments.

### Why should I use the ImageNet10 dataset for CI tests and sanity checks?

The ImageNet10 dataset is designed specifically for CI tests, sanity checks, and quick evaluations in deep learning pipelines. Its small size allows for rapid iteration and testing, making it perfect for continuous integration processes where speed is crucial. By maintaining the structural complexity and diversity of the original ImageNet dataset, ImageNet10 provides a reliable indication of a model's basic functionality and correctness without the overhead of processing a large dataset.

### What are the main features of the ImageNet10 dataset?

The ImageNet10 dataset has several key features:

- **Compact Size**: With only 20 images, it allows for rapid testing and debugging.
- **Structured Organization**: Follows the WordNet hierarchy, similar to the full ImageNet dataset.
- **CI and Sanity Checks**: Ideally suited for continuous integration tests and sanity checks.
- **Not for Benchmarking**: While useful for quick model evaluations, it is not designed for extensive benchmarking.

### Where can I download the ImageNet10 dataset?

You can download the ImageNet10 dataset from the [Ultralytics GitHub releases page](https://github.com/ultralytics/assets/releases/download/v0.0.0/imagenet10.zip). For more detailed information about its structure and applications, refer to the [ImageNet10 Dataset](imagenet10.md) page.
>>>>>>> 9f22f451
<|MERGE_RESOLUTION|>--- conflicted
+++ resolved
@@ -1,132 +1,3 @@
-<<<<<<< HEAD
----
-comments: true
-description: Discover ImageNet10 a compact version of ImageNet for rapid model testing and CI checks. Perfect for quick evaluations in computer vision tasks.
-keywords: ImageNet10, ImageNet, Ultralytics, CI tests, sanity checks, training pipelines, computer vision, deep learning, dataset
----
-
-# ImageNet10 Dataset
-
-The [ImageNet10](https://github.com/ultralytics/assets/releases/download/v0.0.0/imagenet10.zip) dataset is a small-scale subset of the [ImageNet](https://www.image-net.org/) database, developed by [Ultralytics](https://ultralytics.com) and designed for CI tests, sanity checks, and fast testing of training pipelines. This dataset is composed of the first image in the training set and the first image from the validation set of the first 10 classes in ImageNet. Although significantly smaller, it retains the structure and diversity of the original ImageNet dataset.
-
-## Key Features
-
-- ImageNet10 is a compact version of ImageNet, with 20 images representing the first 10 classes of the original dataset.
-- The dataset is organized according to the WordNet hierarchy, mirroring the structure of the full ImageNet dataset.
-- It is ideally suited for CI tests, sanity checks, and rapid testing of training pipelines in computer vision tasks.
-- Although not designed for model benchmarking, it can provide a quick indication of a model's basic functionality and correctness.
-
-## Dataset Structure
-
-The ImageNet10 dataset, like the original ImageNet, is organized using the WordNet hierarchy. Each of the 10 classes in ImageNet10 is described by a synset (a collection of synonymous terms). The images in ImageNet10 are annotated with one or more synsets, providing a compact resource for testing models to recognize various objects and their relationships.
-
-## Applications
-
-The ImageNet10 dataset is useful for quickly testing and debugging computer vision models and pipelines. Its small size allows for rapid iteration, making it ideal for continuous integration tests and sanity checks. It can also be used for fast preliminary testing of new models or changes to existing models before moving on to full-scale testing with the complete ImageNet dataset.
-
-## Usage
-
-To test a deep learning model on the ImageNet10 dataset with an image size of 224x224, you can use the following code snippets. For a comprehensive list of available arguments, refer to the model [Training](../../modes/train.md) page.
-
-!!! Example "Test Example"
-
-    === "Python"
-
-        ```python
-        from ultralytics import YOLO
-
-        # Load a model
-        model = YOLO("yolov8n-cls.pt")  # load a pretrained model (recommended for training)
-
-        # Train the model
-        results = model.train(data="imagenet10", epochs=5, imgsz=224)
-        ```
-
-    === "CLI"
-
-        ```bash
-        # Start training from a pretrained *.pt model
-        yolo train data=imagenet10 model=yolov8n-cls.pt epochs=5 imgsz=224
-        ```
-
-## Sample Images and Annotations
-
-The ImageNet10 dataset contains a subset of images from the original ImageNet dataset. These images are chosen to represent the first 10 classes in the dataset, providing a diverse yet compact dataset for quick testing and evaluation.
-
-![Dataset sample images](https://user-images.githubusercontent.com/26833433/239689723-16f9b4a7-becc-4deb-b875-d3e5c28eb03b.png) The example showcases the variety and complexity of the images in the ImageNet10 dataset, highlighting its usefulness for sanity checks and quick testing of computer vision models.
-
-## Citations and Acknowledgments
-
-If you use the ImageNet10 dataset in your research or development work, please cite the original ImageNet paper:
-
-!!! Quote ""
-
-    === "BibTeX"
-
-        ```bibtex
-        @article{ILSVRC15,
-                 author = {Olga Russakovsky and Jia Deng and Hao Su and Jonathan Krause and Sanjeev Satheesh and Sean Ma and Zhiheng Huang and Andrej Karpathy and Aditya Khosla and Michael Bernstein and Alexander C. Berg and Li Fei-Fei},
-                 title={ImageNet Large Scale Visual Recognition Challenge},
-                 year={2015},
-                 journal={International Journal of Computer Vision (IJCV)},
-                 volume={115},
-                 number={3},
-                 pages={211-252}
-        }
-        ```
-
-We would like to acknowledge the ImageNet team, led by Olga Russakovsky, Jia Deng, and Li Fei-Fei, for creating and maintaining the ImageNet dataset. The ImageNet10 dataset, while a compact subset, is a valuable resource for quick testing and debugging in the machine learning and computer vision research community. For more information about the ImageNet dataset and its creators, visit the [ImageNet website](https://www.image-net.org/).
-
-## FAQ
-
-### What is the ImageNet10 dataset and how is it different from the full ImageNet dataset?
-
-The [ImageNet10](https://github.com/ultralytics/assets/releases/download/v0.0.0/imagenet10.zip) dataset is a compact subset of the original [ImageNet](https://www.image-net.org/) database, created by Ultralytics for rapid CI tests, sanity checks, and training pipeline evaluations. ImageNet10 comprises only 20 images, representing the first image in the training and validation sets of the first 10 classes in ImageNet. Despite its small size, it maintains the structure and diversity of the full dataset, making it ideal for quick testing but not for benchmarking models.
-
-### How can I use the ImageNet10 dataset to test my deep learning model?
-
-To test your deep learning model on the ImageNet10 dataset with an image size of 224x224, use the following code snippets.
-
-!!! Example "Test Example"
-
-    === "Python"
-
-        ```python
-        from ultralytics import YOLO
-
-        # Load a model
-        model = YOLO("yolov8n-cls.pt")  # load a pretrained model (recommended for training)
-
-        # Train the model
-        results = model.train(data="imagenet10", epochs=5, imgsz=224)
-        ```
-
-    === "CLI"
-
-        ```bash
-        # Start training from a pretrained *.pt model
-        yolo train data=imagenet10 model=yolov8n-cls.pt epochs=5 imgsz=224
-        ```
-
-Refer to the [Training](../../modes/train.md) page for a comprehensive list of available arguments.
-
-### Why should I use the ImageNet10 dataset for CI tests and sanity checks?
-
-The ImageNet10 dataset is designed specifically for CI tests, sanity checks, and quick evaluations in deep learning pipelines. Its small size allows for rapid iteration and testing, making it perfect for continuous integration processes where speed is crucial. By maintaining the structural complexity and diversity of the original ImageNet dataset, ImageNet10 provides a reliable indication of a model's basic functionality and correctness without the overhead of processing a large dataset.
-
-### What are the main features of the ImageNet10 dataset?
-
-The ImageNet10 dataset has several key features:
-
-- **Compact Size**: With only 20 images, it allows for rapid testing and debugging.
-- **Structured Organization**: Follows the WordNet hierarchy, similar to the full ImageNet dataset.
-- **CI and Sanity Checks**: Ideally suited for continuous integration tests and sanity checks.
-- **Not for Benchmarking**: While useful for quick model evaluations, it is not designed for extensive benchmarking.
-
-### Where can I download the ImageNet10 dataset?
-
-You can download the ImageNet10 dataset from the [Ultralytics GitHub releases page](https://github.com/ultralytics/assets/releases/download/v0.0.0/imagenet10.zip). For more detailed information about its structure and applications, refer to the [ImageNet10 Dataset](imagenet10.md) page.
-=======
 ---
 comments: true
 description: Discover ImageNet10 a compact version of ImageNet for rapid model testing and CI checks. Perfect for quick evaluations in computer vision tasks.
@@ -253,5 +124,4 @@
 
 ### Where can I download the ImageNet10 dataset?
 
-You can download the ImageNet10 dataset from the [Ultralytics GitHub releases page](https://github.com/ultralytics/assets/releases/download/v0.0.0/imagenet10.zip). For more detailed information about its structure and applications, refer to the [ImageNet10 Dataset](imagenet10.md) page.
->>>>>>> 9f22f451
+You can download the ImageNet10 dataset from the [Ultralytics GitHub releases page](https://github.com/ultralytics/assets/releases/download/v0.0.0/imagenet10.zip). For more detailed information about its structure and applications, refer to the [ImageNet10 Dataset](imagenet10.md) page.