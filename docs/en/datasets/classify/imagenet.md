--- conflicted
+++ resolved
@@ -10,17 +10,7 @@
 
 ## ImageNet Pretrained Models
 
-<<<<<<< HEAD
 {% include "macros/yolo11-cls-perf.md" %}
-=======
-| Model                                                                                        | size<br><sup>(pixels) | acc<br><sup>top1 | acc<br><sup>top5 | Speed<br><sup>CPU ONNX<br>(ms) | Speed<br><sup>A100 TensorRT<br>(ms) | params<br><sup>(M) | FLOPs<br><sup>(B) at 640 |
-| -------------------------------------------------------------------------------------------- | --------------------- | ---------------- | ---------------- | ------------------------------ | ----------------------------------- | ------------------ | ------------------------ |
-| [YOLO11n-cls](https://github.com/ultralytics/assets/releases/download/v8.3.0/yolo11n-cls.pt) | 224                   | 69.0             | 88.3             | 12.9                           | 0.31                                | 2.7                | 4.3                      |
-| [YOLO11s-cls](https://github.com/ultralytics/assets/releases/download/v8.3.0/yolo11s-cls.pt) | 224                   | 73.8             | 91.7             | 23.4                           | 0.35                                | 6.4                | 13.5                     |
-| [YOLO11m-cls](https://github.com/ultralytics/assets/releases/download/v8.3.0/yolo11m-cls.pt) | 224                   | 76.8             | 93.5             | 85.4                           | 0.62                                | 17.0               | 42.7                     |
-| [YOLO11l-cls](https://github.com/ultralytics/assets/releases/download/v8.3.0/yolo11l-cls.pt) | 224                   | 76.8             | 93.5             | 163.0                          | 0.87                                | 37.5               | 99.7                     |
-| [YOLO11x-cls](https://github.com/ultralytics/assets/releases/download/v8.3.0/yolo11x-cls.pt) | 224                   | 79.0             | 94.6             | 232.0                          | 1.01                                | 57.4               | 154.8                    |
->>>>>>> 97f38409
 
 ## Key Features
 
